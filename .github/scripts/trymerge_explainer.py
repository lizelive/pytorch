import os
import re
from typing import List, Pattern, Optional, Tuple


BOT_COMMANDS_WIKI = "https://github.com/pytorch/pytorch/wiki/Bot-commands"

CIFLOW_LABEL = re.compile(r"^ciflow/.+")
CIFLOW_TRUNK_LABEL = re.compile(r"^ciflow/trunk")

OFFICE_HOURS_LINK = "https://github.com/pytorch/pytorch/wiki/Dev-Infra-Office-Hours"
CONTACT_US = f"Questions? Feedback? Please reach out to the [PyTorch DevX Team]({OFFICE_HOURS_LINK})"
ALTERNATIVES = (
    f"Learn more about merging in the [wiki]({BOT_COMMANDS_WIKI})."
)


def has_label(labels: List[str], pattern: Pattern[str] = CIFLOW_LABEL) -> bool:
    return len(list(filter(pattern.match, labels))) > 0


class TryMergeExplainer(object):
    force: bool
    labels: List[str]
    pr_num: int
    org: str
    project: str
    ignore_current: bool

    has_trunk_label: bool
    has_ciflow_label: bool

    def __init__(
        self,
        force: bool,
        labels: List[str],
        pr_num: int,
        org: str,
        project: str,
        ignore_current: bool,
    ):
        self.force = force
        self.labels = labels
        self.pr_num = pr_num
        self.org = org
        self.project = project
        self.ignore_current = ignore_current

<<<<<<< HEAD
    def _get_flag_msg(self, ignore_current_checks: Optional[List[Tuple[str, Optional[str]]]] = None) -> str:
=======
    def _get_flag_msg(
        self,
        ignore_current_checks: Optional[
            List[Tuple[str, Optional[str], Optional[int]]]
        ] = None,
    ) -> str:
>>>>>>> 2f86c9bc
        if self.force:
            return "Your change will be merged immediately since you used the force (-f) flag, " + \
                "**bypassing any CI checks** (ETA: 1-5 minutes)."
        elif self.ignore_current and ignore_current_checks is not None:
            msg = f"Your change will be merged while ignoring the following {len(ignore_current_checks)} checks: "
            msg += ', '.join(f"[{x[0]}]({x[1]})" for x in ignore_current_checks)
            return msg
        else:
            return "Your change will be merged once all checks pass (ETA 0-4 Hours)."


    def get_merge_message(
        self,
<<<<<<< HEAD
        ignore_current_checks: Optional[List[Tuple[str, Optional[str]]]] = None
=======
        ignore_current_checks: Optional[
            List[Tuple[str, Optional[str], Optional[int]]]
        ] = None,
>>>>>>> 2f86c9bc
    ) -> str:
        title = "### Merge started"
        main_message = self._get_flag_msg(ignore_current_checks)

        advanced_debugging = "\n".join((
            "<details><summary>Advanced Debugging</summary>",
            "Check the merge workflow status ",
            f"<a href=\"{os.getenv('GH_RUN_URL')}\">here</a>",
            "</details>"
        ))

        msg = title + "\n"
        msg += main_message + "\n\n"
        msg += ALTERNATIVES + "\n\n"
        msg += CONTACT_US
        msg += advanced_debugging
        return msg


def get_revert_message(org: str, project: str, pr_num: int) -> str:
    msg = (
        "@pytorchbot successfully started a revert job."
        + f" Check the current status [here]({os.getenv('GH_RUN_URL')}).\n"
    )
    msg += CONTACT_US
    return msg<|MERGE_RESOLUTION|>--- conflicted
+++ resolved
@@ -1,6 +1,6 @@
 import os
 import re
-from typing import List, Pattern, Optional, Tuple
+from typing import List, Optional, Pattern, Tuple
 
 
 BOT_COMMANDS_WIKI = "https://github.com/pytorch/pytorch/wiki/Bot-commands"
@@ -10,9 +10,7 @@
 
 OFFICE_HOURS_LINK = "https://github.com/pytorch/pytorch/wiki/Dev-Infra-Office-Hours"
 CONTACT_US = f"Questions? Feedback? Please reach out to the [PyTorch DevX Team]({OFFICE_HOURS_LINK})"
-ALTERNATIVES = (
-    f"Learn more about merging in the [wiki]({BOT_COMMANDS_WIKI})."
-)
+ALTERNATIVES = f"Learn more about merging in the [wiki]({BOT_COMMANDS_WIKI})."
 
 
 def has_label(labels: List[str], pattern: Pattern[str] = CIFLOW_LABEL) -> bool:
@@ -46,46 +44,41 @@
         self.project = project
         self.ignore_current = ignore_current
 
-<<<<<<< HEAD
-    def _get_flag_msg(self, ignore_current_checks: Optional[List[Tuple[str, Optional[str]]]] = None) -> str:
-=======
     def _get_flag_msg(
         self,
         ignore_current_checks: Optional[
             List[Tuple[str, Optional[str], Optional[int]]]
         ] = None,
     ) -> str:
->>>>>>> 2f86c9bc
         if self.force:
-            return "Your change will be merged immediately since you used the force (-f) flag, " + \
-                "**bypassing any CI checks** (ETA: 1-5 minutes)."
+            return (
+                "Your change will be merged immediately since you used the force (-f) flag, "
+                + "**bypassing any CI checks** (ETA: 1-5 minutes)."
+            )
         elif self.ignore_current and ignore_current_checks is not None:
             msg = f"Your change will be merged while ignoring the following {len(ignore_current_checks)} checks: "
-            msg += ', '.join(f"[{x[0]}]({x[1]})" for x in ignore_current_checks)
+            msg += ", ".join(f"[{x[0]}]({x[1]})" for x in ignore_current_checks)
             return msg
         else:
             return "Your change will be merged once all checks pass (ETA 0-4 Hours)."
 
-
     def get_merge_message(
         self,
-<<<<<<< HEAD
-        ignore_current_checks: Optional[List[Tuple[str, Optional[str]]]] = None
-=======
         ignore_current_checks: Optional[
             List[Tuple[str, Optional[str], Optional[int]]]
         ] = None,
->>>>>>> 2f86c9bc
     ) -> str:
         title = "### Merge started"
         main_message = self._get_flag_msg(ignore_current_checks)
 
-        advanced_debugging = "\n".join((
-            "<details><summary>Advanced Debugging</summary>",
-            "Check the merge workflow status ",
-            f"<a href=\"{os.getenv('GH_RUN_URL')}\">here</a>",
-            "</details>"
-        ))
+        advanced_debugging = "\n".join(
+            (
+                "<details><summary>Advanced Debugging</summary>",
+                "Check the merge workflow status ",
+                f"<a href=\"{os.getenv('GH_RUN_URL')}\">here</a>",
+                "</details>",
+            )
+        )
 
         msg = title + "\n"
         msg += main_message + "\n\n"
