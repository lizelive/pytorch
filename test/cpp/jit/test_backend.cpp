--- conflicted
+++ resolved
@@ -25,11 +25,7 @@
   std::vector<IValue> inputs;
   inputs.emplace_back(2.0 * torch::ones({}));
   inputs.emplace_back(1.0 * torch::ones({}));
-<<<<<<< HEAD
-  auto ref = m.forward(inputs).toTuple()->elements().vec();
-=======
   auto ref = m.forward(inputs).toTupleRef().elements().vec();
->>>>>>> 0b2f68ea
 
   c10::Dict<IValue, IValue> compile_spec(StringType::get(), AnyType::get());
   c10::Dict<IValue, IValue> fake_dict(StringType::get(), AnyType::get());
@@ -79,11 +75,7 @@
         return (_10, _12)
 
    */
-<<<<<<< HEAD
-  auto res = lm.forward(inputs).toTuple()->elements().vec();
-=======
   auto res = lm.forward(inputs).toTupleRef().elements().vec();
->>>>>>> 0b2f68ea
   AT_ASSERT(res[0].toTensor().equal(ref[0].toTensor()));
   AT_ASSERT(res[1].toTensor().equal(ref[1].toTensor()));
 }
@@ -104,11 +96,7 @@
   std::vector<IValue> inputs;
   inputs.emplace_back(2.0 * torch::ones({}));
   inputs.emplace_back(1.0 * torch::ones({}));
-<<<<<<< HEAD
-  auto ref = m.forward(inputs).toTuple()->elements().vec();
-=======
   auto ref = m.forward(inputs).toTupleRef().elements().vec();
->>>>>>> 0b2f68ea
 
   c10::Dict<IValue, IValue> compile_spec(StringType::get(), AnyType::get());
   c10::Dict<IValue, IValue> fake_dict(StringType::get(), AnyType::get());
