--- conflicted
+++ resolved
@@ -6967,63 +6967,6 @@
                 check_lowp=False,
             )
 
-<<<<<<< HEAD
-=======
-        def test_permute_linear_fusion(self):
-            class TestModule(torch.nn.Module):
-                def __init__(self, k: int, n: int, has_bias: bool):
-                    super().__init__()
-                    self.weight = torch.nn.Parameter(torch.randn(n, k))
-                    self.has_bias = has_bias
-                    if has_bias:
-                        self.bias = torch.nn.Parameter(torch.randn(n))
-
-                def forward(self, input: torch.Tensor):
-                    input1 = input.permute(0, 2, 1)
-                    if self.has_bias:
-                        return torch.nn.functional.linear(
-                            input1, self.weight, self.bias
-                        )
-                    return torch.nn.functional.linear(input1, self.weight)
-
-            m, k, n = 16, 8, 4
-
-            trace_func = chain_passes(torch.fx.symbolic_trace, permute_linear_fusion)
-            for has_bias in [True, False]:
-                module = TestModule(k, n, has_bias).eval()
-                input = torch.randn(6, k, m)
-                traced = trace_func(module, [input])
-                num_linear = count_call_function(traced, torch.nn.functional.linear)
-                num_transpose_linear = count_call_function(traced, transpose_linear)
-                self.assertEqual(num_linear, 0)
-                self.assertEqual(num_transpose_linear, 1)
-
-                self.assertTrue(torch.allclose(module(input), traced(input)))
-
-        def test_permute_bmm_fusion(self):
-            class TestModule(torch.nn.Module):
-                def __init__(self, batch: int, k: int, n: int):
-                    super().__init__()
-                    self.other = torch.randn(batch, k, n)
-
-                def forward(self, input: torch.Tensor):
-                    input1 = input.permute(0, 2, 1)
-                    output = torch.bmm(input1, self.other)
-                    return output
-
-            batch, m, k, n = 6, 16, 8, 4
-
-            trace_func = chain_passes(torch.fx.symbolic_trace, permute_matmul_fusion)
-            module = TestModule(batch, k, n).eval()
-            input = torch.randn(batch, k, m)
-            traced = trace_func(module, [input])
-            num_bmm = count_call_function(traced, torch.bmm)
-            num_transpose_matmul = count_call_function(traced, transpose_matmul)
-            self.assertEqual(num_bmm, 0)
-            self.assertEqual(num_transpose_matmul, 1)
-
-            self.assertTrue(torch.allclose(module(input), traced(input)))
-
         def test_memory_history_inductor(self):
             def called_inside_compile(x, w, b):
                 a = x @ w + b
@@ -7046,7 +6989,6 @@
             snapshot = str(torch.cuda.memory._snapshot())
             self.assertTrue("called_inside_compile" in snapshot)
 
->>>>>>> 243c565f
     copy_tests(CommonTemplate, CudaTests, "cuda")
 
     class CudaReproTests(TestCase):
