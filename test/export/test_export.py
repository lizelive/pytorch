# Owner(s): ["module: dynamo"]
from torch.testing._internal.common_utils import run_tests, TestCase
from functorch.experimental.control_flow import cond
from torch._dynamo.eval_frame import is_dynamo_supported
from torch._export.trace import do_not_use_experimental_export
from torch._export.constraints import constrain_as_size
from torch.fx.experimental.proxy_tensor import make_fx
import torch._dynamo as torchdynamo
from torch._dynamo import config
import torch
import unittest


class TestExport(TestCase):
    @unittest.skip("dynamo failure -> RuntimeError: Could not infer dtype of SymBool")
    def test_export_cond(self):
        def true_fn(x):
            return x.sin()

        def false_fn(x):
            return x.cos()

        def foo(x):
            return cond(torch.tensor(x.shape[0] > 4), true_fn, false_fn, [x])

        exported_program = do_not_use_experimental_export(foo, (torch.ones(6, 4, requires_grad=True),))
        print(exported_program.graph_module.graph)

    @unittest.skip("TypeError: <lambda>() missing 1 required positional argument")
    def test_export_simple_model_with_attr(self):
        class Foo(torch.nn.Module):
            def __init__(self, float_val):
                super().__init__()
                self.float_val = float_val

            def forward(self, x):
                y = x + self.float_val
                return y.cos()

        inp = (torch.ones(6, 4, requires_grad=True),)
        mod = Foo(0.5)

        exported_program = do_not_use_experimental_export(mod, inp)
        self.assertEqual(exported_program.fw_module(*inp)[0], mod(*inp))

    @unittest.skipIf(not torchdynamo.is_dynamo_supported(), "dynamo doesn't support")
    def test_export_simple_model(self):
        class Foo(torch.nn.Module):
            def __init__(self, float_val):
                super().__init__()
                self.float_val = float_val

            def forward(self, x):
                return x.cos()

        inp = (torch.ones(6, 4, requires_grad=True),)
        mod = Foo(0.5)

        exported_program = do_not_use_experimental_export(mod, inp)
        self.assertEqual(exported_program.fw_module(*inp)[0], mod(*inp))

    @unittest.skip("TypeError: <lambda>() missing 1 required positional argument")
    def test_export_simple_model_buffer_mutation(self):
        class Foo(torch.nn.Module):
            def __init__(self, float_val):
                super().__init__()
                self.register_buffer("buffer1", torch.ones(6, 1))

            def forward(self, x):
                self.buffer1.add_(2)
                return x.cos() + self.buffer1.sin()

        inp = (torch.ones(6, 4, requires_grad=True),)
        mod = Foo(0.5)

        exported_program = do_not_use_experimental_export(mod, inp)
        mutated_buffer, output = exported_program.fw_module(*inp)
        # TODO (tmanlaibaatar) enable this once we figure out
        # how to do buffer mutation
        # self.assertEqual(mutated_buffer.sum().item(), 30)
        self.assertEqual(output, mod(*inp))

<<<<<<< HEAD
    def test_export_assert_with_functionalization(self):
        class Foo(torch.nn.Module):
            def __init__(self):
                super().__init__()
                self.register_buffer("buffer1", torch.ones(6, 1))
                self.register_buffer("buffer2", torch.ones(6, 2))

            def forward(self, x, y):
                self.buffer1.add_(2)
                x.add_(3)
                assert x.shape[0] > 4
                return x.sum() + self.buffer1.sum()

        inp = (torch.ones(6, 4), torch.zeros(6, 4))
        foo = Foo()
        exported_program = do_not_use_experimental_export(foo, inp)
        inp2 = (torch.ones(6, 4), torch.zeros(6, 4))
        inp3 = (torch.ones(6, 4), torch.zeros(6, 4))
        # TODO this is kind of strange, need to make it more intuitive
        self.assertEqual(exported_program(*inp2), Foo()(*inp3) + 12)

        count = 0
        for node in exported_program.fw_module.graph.nodes:
            if node.target == torch.ops.aten._assert_async.msg:
                count += 1

        # Check if the input mutation actually happened at the corect place
        self.assertEqual(inp2[0].sum(), 96)

        # There should be one assert node in the graph
        self.assertEqual(count, 1)
=======
    @unittest.skipIf(not is_dynamo_supported(), "Dynamo not supported")
    @config.patch(dynamic_shapes=True, capture_dynamic_output_shape_ops=True, specialize_int=True, capture_scalar_outputs=True)
    def test_export_constraints(self):

        def f(x):
            b = x.item()
            constrain_as_size(b, min=2, max=5)
            return torch.full((b, 1), 1)

        inp = (torch.tensor([3]),)
        ref = f(*inp)

        gm, _ = torchdynamo.export(f, *inp, aten_graph=True, tracing_mode="symbolic")
        res = gm(*inp)

        self.assertTrue(torchdynamo.utils.same(ref, res))

        gm = make_fx(f, tracing_mode="symbolic")(*inp)
        res = gm(*inp)
        self.assertTrue(torchdynamo.utils.same(ref, res))

    @unittest.skipIf(not is_dynamo_supported(), "Dynamo not supported")
    @config.patch(dynamic_shapes=True, capture_dynamic_output_shape_ops=True, specialize_int=True, capture_scalar_outputs=True)
    def test_export_constraints_error(self):
        def invalid_size(x):
            b = x.item()
            constrain_as_size(b, min=0, max=5)
            return torch.full((b, 1), 1)

        inp = (torch.tensor([3]),)
        with self.assertRaisesRegex(torchdynamo.exc.UserError, "Unable to set min size"):
            _ = torchdynamo.export(invalid_size, *inp, aten_graph=True, tracing_mode="symbolic")

        def invalid_input(x):
            b = x.item()
            constrain_as_size(b, min=2, max=5)
            return torch.full((b, 1), 1)

        inp = (torch.tensor([6]),)

        with self.assertRaisesRegex(torch.utils._sympy.value_ranges.ValueRangeError, "Invalid value 6 for range"):
            _ = torchdynamo.export(invalid_input, *inp, aten_graph=True, tracing_mode="symbolic")

        def conflicting_constraints(x):
            b = x.item()
            constrain_as_size(b, min=2, max=3)
            constrain_as_size(b, min=4, max=5)
            return torch.full((b, 1), 1)

        inp = (torch.tensor([3]),)

        with self.assertRaisesRegex(torchdynamo.exc.UserError, "Invalid ranges"):
            _ = torchdynamo.export(conflicting_constraints, *inp, aten_graph=True, tracing_mode="symbolic")
>>>>>>> b2ff9680

if __name__ == '__main__':
    run_tests()<|MERGE_RESOLUTION|>--- conflicted
+++ resolved
@@ -80,39 +80,6 @@
         # self.assertEqual(mutated_buffer.sum().item(), 30)
         self.assertEqual(output, mod(*inp))
 
-<<<<<<< HEAD
-    def test_export_assert_with_functionalization(self):
-        class Foo(torch.nn.Module):
-            def __init__(self):
-                super().__init__()
-                self.register_buffer("buffer1", torch.ones(6, 1))
-                self.register_buffer("buffer2", torch.ones(6, 2))
-
-            def forward(self, x, y):
-                self.buffer1.add_(2)
-                x.add_(3)
-                assert x.shape[0] > 4
-                return x.sum() + self.buffer1.sum()
-
-        inp = (torch.ones(6, 4), torch.zeros(6, 4))
-        foo = Foo()
-        exported_program = do_not_use_experimental_export(foo, inp)
-        inp2 = (torch.ones(6, 4), torch.zeros(6, 4))
-        inp3 = (torch.ones(6, 4), torch.zeros(6, 4))
-        # TODO this is kind of strange, need to make it more intuitive
-        self.assertEqual(exported_program(*inp2), Foo()(*inp3) + 12)
-
-        count = 0
-        for node in exported_program.fw_module.graph.nodes:
-            if node.target == torch.ops.aten._assert_async.msg:
-                count += 1
-
-        # Check if the input mutation actually happened at the corect place
-        self.assertEqual(inp2[0].sum(), 96)
-
-        # There should be one assert node in the graph
-        self.assertEqual(count, 1)
-=======
     @unittest.skipIf(not is_dynamo_supported(), "Dynamo not supported")
     @config.patch(dynamic_shapes=True, capture_dynamic_output_shape_ops=True, specialize_int=True, capture_scalar_outputs=True)
     def test_export_constraints(self):
@@ -166,7 +133,40 @@
 
         with self.assertRaisesRegex(torchdynamo.exc.UserError, "Invalid ranges"):
             _ = torchdynamo.export(conflicting_constraints, *inp, aten_graph=True, tracing_mode="symbolic")
->>>>>>> b2ff9680
+
+    def test_export_assert_with_functionalization(self):
+        class Foo(torch.nn.Module):
+            def __init__(self):
+                super().__init__()
+                self.register_buffer("buffer1", torch.ones(6, 1))
+                self.register_buffer("buffer2", torch.ones(6, 2))
+
+            def forward(self, x, y):
+                self.buffer1.add_(2)
+                x.add_(3.0)
+                # z = x.clone()
+                # t = z.squeeze()
+                assert x[0][0] == 4
+                return x.sum() + self.buffer1.sum()
+
+        inp = (torch.ones(6, 4), torch.zeros(6, 4))
+        foo = Foo()
+        exported_program = do_not_use_experimental_export(foo, inp)
+        inp2 = (torch.ones(6, 4), torch.zeros(6, 4))
+        inp3 = (torch.ones(6, 4), torch.zeros(6, 4))
+        # TODO this is kind of strange, need to make it more intuitive
+        self.assertEqual(exported_program(*inp2), Foo()(*inp3) + 12)
+
+        count = 0
+        for node in exported_program.fw_module.graph.nodes:
+            if node.target == torch.ops.aten._assert_async.msg:
+                count += 1
+
+        # Check if the input mutation actually happened at the corect place
+        self.assertEqual(inp2[0].sum(), 96)
+
+        # There should be one assert node in the graph
+        self.assertEqual(count, 1)
 
 if __name__ == '__main__':
     run_tests()