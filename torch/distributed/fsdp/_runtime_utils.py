import functools
import warnings
from typing import Any, Callable, cast, Iterable, List, no_type_check, Optional, Tuple

import torch
import torch.nn as nn
from torch.autograd import Variable
from torch.distributed.algorithms._comm_hooks import default_hooks, LOW_PRECISION_HOOKS
from torch.distributed.fsdp._common_utils import (
    _all_handles,
    _assert_in_training_states,
    _FSDPState,
    _is_composable,
    TrainingState,
)
from torch.distributed.fsdp._init_utils import HYBRID_SHARDING_STRATEGIES
from torch.distributed.fsdp._utils import (
    _apply_to_tensors,
    _no_dispatch_record_stream,
    p_assert,
)
from torch.distributed.fsdp.api import BackwardPrefetch
from torch.distributed.fsdp.flat_param import (
    _HandlesKey,
    FlatParameter,
    FlatParamHandle,
    HandleShardingStrategy,
    HandleTrainingState,
)
from torch.distributed.utils import _to_kwargs

RESHARD_AFTER_FORWARD_STRATEGIES = {
    HandleShardingStrategy.FULL_SHARD,
    HandleShardingStrategy.HYBRID_SHARD,
}


@no_type_check
def _validate_hybrid_shard_setup(fsdp_root: _FSDPState, fsdp_module: nn.Module):
    """
    Performs validation that hybrid sharding strategy is setup. In particular, we:
    1) Ensure root and passed in FSDP module have the same hybrid sharding strategy,
    i.e. both should be using the same hybrid shard strategy or no hybrid shard at all.
    2) Ensure that inter and intra-node process groups are the same across root and
    this FSDP module.
    """
    if (
        fsdp_root.sharding_strategy in HYBRID_SHARDING_STRATEGIES
        or fsdp_module.sharding_strategy in HYBRID_SHARDING_STRATEGIES
    ):
        if fsdp_root.sharding_strategy != fsdp_module.sharding_strategy:
            raise ValueError(
                "When using hybrid sharding strategy, expect sharding strategies"
                f" to be the same, but got {fsdp_root.sharding_strategy} vs {fsdp_module.sharding_strategy}"
            )

        # Ensure inter and intra-node process groups are the same
        # TODO (rohan-varma) unclear whether these should be asserts or Exceptions
        # as they can happen due to bug in FSDP process group setup or user passing in
        # incorrect configuration.
        if fsdp_root.process_group != fsdp_module.process_group:
            raise ValueError(
                f"For {fsdp_root.sharding_strategy} intra-node process groups do not match"
            )

        if fsdp_root._inter_node_pg != fsdp_module._inter_node_pg:
            raise ValueError(
                f"For {fsdp_root.sharding_strategy}, inter-node process groups do not match"
            )


@no_type_check
def _lazy_init(
    state: _FSDPState,
    root_module: nn.Module,
) -> _FSDPState:
    """
    Performs initialization lazily, typically right before the first forward
    pass. The laziness is needed to ensure that the parameter device/dtype and
    the FSDP hierarchy have finalized. This method's actual logic only runs on
    the root FSDP instance, which performs initialization for all non-root FSDP
    instances to avoid partial initialization.

    For the non-composable code path, ``state`` and ``root_module`` should be
    the same, namely the FSDP instance itself.
    """
    if state._is_root is not None:
        return  # no-op: already lazily initialized
    if not torch.cuda.is_available():
        # Allow the FSDP constructor to run even without CUDA but check this
        # once we start real execution
        raise RuntimeError("FSDP does not support CPU only execution")
    # The following logic is only run on the root FSDP instance since it will
    # set `_is_root=False` for the non-root instances
    state._is_root = True
    _assert_in_training_states(state, [TrainingState.IDLE])
    _init_streams(state)
    buffers, buffer_dtypes = _get_buffers_and_dtypes_for_computation(state, root_module)
    _cast_buffers_to_dtype_and_device(buffers, buffer_dtypes, state.compute_device)
    for handle in state._handles:
        handle.init_flat_param_attributes()
    state._exec_order_data.init(state, root_module, state.process_group)
    if _is_composable(state):
        # Return early since there is no need to share data structures
        return state
    # Initialize non-root FSDP instances and share attributes from the root to
    # non-root instances
    assert state is root_module
    inconsistent_limit_all_gathers = False
    for fsdp_module in state.fsdp_modules(root_module):
        if fsdp_module is root_module:
            continue

        if fsdp_module.sharding_strategy in HYBRID_SHARDING_STRATEGIES:
            _validate_hybrid_shard_setup(state, fsdp_module)
            # Share the allreduce state across FSDP units. This is not strictly necessary
            # as each one already uses the same process group, but can slightly save memory
            # since other FSDP units allreduce state can be garbage collected.
            fsdp_module._inter_node_state = state._inter_node_state

        # Relax the assert for non-root FSDP instances in case the nested
        # initialized module is wrapped again in FSDP later (e.g. after
        # training to run inference)
        p_assert(
            fsdp_module._is_root is None or not fsdp_module._is_root,
            "Non-root FSDP instance's `_is_root` should not have been "
            "set yet or should have been set to `False`",
        )
        fsdp_module._is_root = False
        fsdp_module._streams = state._streams
        fsdp_module._stream_to_name = state._stream_to_name
        fsdp_module._exec_order_data = state._exec_order_data
        if fsdp_module.limit_all_gathers != state.limit_all_gathers:
            # Prefer the root's value
            inconsistent_limit_all_gathers = True
            fsdp_module.limit_all_gathers = state.limit_all_gathers
        fsdp_module._free_event_queue = state._free_event_queue
        fsdp_module._handles_prefetched = state._handles_prefetched
        fsdp_module._needs_pre_backward_unshard = state._needs_pre_backward_unshard
        for handle in fsdp_module._handles:
            handle.init_flat_param_attributes()
    if inconsistent_limit_all_gathers:
        warnings.warn(
            "Found inconsistent `limit_all_gathers` values across FSDP "
            f"instances on rank {state.rank}. Using the root FSDP's value of "
            f"{state.limit_all_gathers} for all instances."
        )
    return state


@no_type_check
def _init_streams(
    state: _FSDPState,
) -> _FSDPState:
    """
    Initializes CUDA streams for overlapping communication, computation, and
    data transfers. The streams should be shared across FSDP instances.
    """
    assert state._is_root
    assert torch.cuda.is_available()
    # Stream for unshard logic, including allocating the all-gather destination
    # tensors and the all-gathers themselves.
    state._streams["unshard"] = torch.cuda.Stream()
    # Stream for overlapping gradient reduction with the backward pass gradient
    # computation.
    state._streams["post_backward"] = torch.cuda.Stream()
    # Stream for pre-unshard logic, namely allocations and writes for CPU
    # offloading (H2D copy) and mixed precision (low precision cast).
    state._streams["pre_unshard"] = torch.cuda.Stream()
    # Default stream for computation
    state._streams["default"] = torch.cuda.current_stream()
    state._stream_to_name = {
        torch.cuda.current_stream(): "default",
        state._streams["unshard"]: "unshard",
        state._streams["pre_unshard"]: "pre_unshard",
        state._streams["post_backward"]: "post_backward",
    }


@no_type_check
def _unshard(
    state: _FSDPState,
    handles: List[FlatParamHandle],
    unshard_stream: torch.cuda.Stream,
    pre_unshard_stream: torch.cuda.Stream,
) -> None:
    """
    Unshards the handles in ``handles``. If the handles are in
    :meth:`summon_full_params` and are using mixed precision, then they are
    forced to full precision.

    Postcondition: Each handle's ``FlatParameter`` 's data is the padded
    unsharded flattened parameter on the compute device.
    """
    if not handles:
        return
    any_ran_pre_unshard = False
    with torch.cuda.stream(pre_unshard_stream):
        for handle in handles:
            ran_pre_unshard = handle.pre_unshard()
            any_ran_pre_unshard = any_ran_pre_unshard or ran_pre_unshard
    if any_ran_pre_unshard:
        unshard_stream.wait_stream(pre_unshard_stream)
    if state.limit_all_gathers:
        event = state._free_event_queue.dequeue_if_needed()
        if event:
            event.synchronize()
    with torch.cuda.stream(unshard_stream):
        for handle in handles:
            handle.unshard()
            handle.post_unshard()


@no_type_check
def _reshard(
    state: _FSDPState,
    handles: List[FlatParamHandle],
    free_unsharded_flat_params: List[bool],
):
    """
    Reshards the handles in ``handles``. ``free_unsharded_flat_params`` should
    have the same length as ``handles``, and each element should give whether
    the corresponding handle should free its padded unsharded flattened
    parameter.
    """
    if not handles:
        return
    p_assert(
        len(handles) == len(free_unsharded_flat_params),
        "Expects both lists to have equal length but got "
        f"{len(handles)} and {len(free_unsharded_flat_params)}",
    )
    for handle, free_unsharded_flat_param in zip(
        handles,
        free_unsharded_flat_params,
    ):
        handle.reshard(free_unsharded_flat_param)
        if state.limit_all_gathers and free_unsharded_flat_param:
            free_event = torch.cuda.Event()
            free_event.record()
            state._free_event_queue.enqueue(free_event)
        handle.post_reshard()
    # Since we prefetch entire handles keys at a time, conservatively mark
    # the entire key as no longer prefetched once we free at least one
    handles_key = tuple(handles)
    if any(free_unsharded_flat_params):
        state._handles_prefetched.pop(handles_key, None)


def _unshard_grads(
    handles: List[FlatParamHandle],
) -> None:
    for handle in handles:
        handle.unshard_grad()


def _reshard_grads(
    handles: List[FlatParamHandle],
) -> None:
    for handle in handles:
        handle.reshard_grad()


@no_type_check
def _pre_forward(
    state: _FSDPState,
    handles: List[FlatParamHandle],
    unshard_fn: Callable,
    module: nn.Module,
    input: Any,
):
    """
    Runs the pre-forward logic. This includes an opportunity to unshard
    currently sharded parameters such as those for the current forward and
    registering post-backward hooks for these current parameters.

    Args:
        handles (List[FlatParamHandle]): Handles giving the parameters used in
            the current forward.
        unshard_fn (Optional[Callable]): A callable to unshard any currently
            sharded parameters or ``None`` to not do any unsharding.
        module (nn.Module): Module whose forward this method runs right before;
            expected by the hook signature.
        input (Any): Unused; expected by the hook signature.
    """
    state.training_state = TrainingState.FORWARD_BACKWARD
    state._exec_order_data.record_pre_forward(handles, module.training)
    for handle in handles:
        handle._training_state = HandleTrainingState.FORWARD
    if unshard_fn is not None:
        unshard_fn()
    # Register post-backward hooks to reshard the parameters and reduce-scatter
    # their gradients. They must be re-registered every forward pass in case
    # the `grad_fn` is mutated.
    _register_post_backward_hooks(state, handles)


@no_type_check
def _pre_forward_unshard(
    state: _FSDPState,
    handles: List[FlatParamHandle],
) -> None:
    """Unshards parameters in the pre-forward."""
    if not handles:
        return
    _unshard(state, handles, state._streams["unshard"], state._streams["pre_unshard"])
    handles_key = tuple(handles)
    state._needs_pre_forward_unshard[handles_key] = False
    torch.cuda.current_stream().wait_stream(state._streams["unshard"])
    _prefetch_handles(state, handles_key)


@no_type_check
def _post_forward(
    state: _FSDPState,
    handles: List[FlatParamHandle],
    reshard_fn: Callable,
    module: nn.Module,
    input: Any,
    output: Any,
) -> Any:
    """
    Runs the post-forward logic. This includes an opportunity to reshard
    currently unsharded parameters such as those used in the current forward
    and registering pre-backward hooks on the forward outputs.

    Args:
        handles (List[FlatParamHandle]): Handles giving the parameters used in
            the current forward.
        reshard_fn (Optional[Callable]): A callable to reshard any currently
            unsharded parameters (e.g. from the current forward) or ``None`` to
            not do any resharding.
        module (nn.Module): Unused; expected by the hook signature.
        input (Any): Unused; exepcted by the hook signature.
        output (Any): Forward pass output; pre-backward hooks are registered on
            the tensors that require gradients in this output.

    Postcondition: Each ``FlatParameter`` 's data points to the sharded
    flattened parameter.
    """
    state._exec_order_data.record_post_forward(handles)
    if reshard_fn is not None:
        reshard_fn()
    # Register pre-backward hooks to unshard the flattened parameters
    # for the gradient computation (if needed)
    output = _register_pre_backward_hooks(state, output, handles)
    state.training_state = TrainingState.IDLE
    for handle in handles:
        handle._training_state = HandleTrainingState.IDLE
    return output


@no_type_check
def _post_forward_reshard(
    state: _FSDPState,
    handles: List[FlatParamHandle],
) -> None:
    """Reshards parameters in the post-forward."""
    if not handles:
        return
    # Do not free the root's parameters in the post-forward for `FULL_SHARD`
    # with the intention that they are immediately used for backward
    # computation (though this may not be true)

    free_unsharded_flat_params = [
        not state._is_root
        and handle._config.sharding_strategy in RESHARD_AFTER_FORWARD_STRATEGIES
        for handle in handles
    ]
    _reshard(state, handles, free_unsharded_flat_params)


@no_type_check
def _root_pre_forward(
    state: _FSDPState,
    module: nn.Module,
    args,
    kwargs,
):
    """
    Runs pre-forward logic specific to the root FSDP instance, which should run
    before any individual module's pre-forward. This starts with an attempt at
    lazy initialization (which only runs non-vacuously once). Otherwise, if
    this is called on a non-root FSDP instance, then the forward inputs are
    returned directly.

    Args:
        module (nn.Module): Module for which this logic tries to run. It may or
            may not be the root. If not, then this method does not do anything.
    """
    _lazy_init(state, module)
    p_assert(state._is_root is not None, "Expects a root FSDP to have been set")
    if not state._is_root:
        return args, kwargs
    if state.forward_prefetch:
        handles_keys = []
        if _is_composable(state):
            # TODO: This assumes singleton handles keys.
            handles_keys = [tuple(handle) for handle in state._handles]
        else:
            for fsdp_module in state.fsdp_modules(state):
                handles_key = tuple(fsdp_module._handles)
                handles_keys.append(handles_key)
        for handles_key in handles_keys:
            state._needs_pre_forward_unshard[handles_key] = True
    _wait_for_computation_stream(
        torch.cuda.current_stream(),
        state._streams["unshard"],
        state._streams["pre_unshard"],
    )
    _clear_grads_if_needed(_all_handles(state))
    input_dtype: Optional[torch.dtype] = state.mixed_precision.param_dtype
    args, kwargs = _prepare_forward_inputs(
        state.compute_device, input_dtype, *args, **kwargs
    )
    return args, kwargs


def _prepare_forward_inputs(
    device: torch.device,
    input_dtype: Optional[torch.dtype],
    *args: Any,
    **kwargs: Any,
) -> Tuple[Any, Any]:
    """
    Prepares the forward inputs by moving them to ``device`` and casting them
    to ``input_dtype`` if it is not ``None``.
    """
    # TODO: Do not use the side stream for tensor copies for now; investigate
    # the perf with/without it.
    # TODO: For mixed precision, move the inputs to the compute device and cast
    # to reduced-precision in a single `to()` call.
    args_tuple, kwargs_tuple = _to_kwargs(args, kwargs, device.index, False)
    args = args_tuple[0]
    kwargs = kwargs_tuple[0]
    if input_dtype is not None:
        args, kwargs = _cast_fp_inputs_to_dtype(input_dtype, *args, **kwargs)
    return args, kwargs


def _cast_fp_inputs_to_dtype(
    dtype: torch.dtype,
    *args: Any,
    **kwargs: Any,
) -> Tuple[Any, Any]:
    """
    Casts floating point tensors in ``args`` and ``kwargs`` to ``input_dtype``.
    This respects the existing ``requires_grad`` on the tensors.
    """

    def cast_fn(x: torch.Tensor) -> torch.Tensor:
        if not torch.is_floating_point(x):
            return x
        y = x.to(dtype)
        # Explicitly copy over `requires_grad` since this runs inside
        # `torch.no_grad()`
        if x.is_leaf:
            y.requires_grad = x.requires_grad
        return y

    with torch.no_grad():
        return (_apply_to_tensors(cast_fn, args), _apply_to_tensors(cast_fn, kwargs))


@no_type_check
def _pre_backward_hook(
    state: _FSDPState,
    _handles: List[FlatParamHandle],
    *unused: Any,
) -> Any:
    """Prepares ``_handles`` 's ``FlatParameter`` s for gradient computation."""
    _handles_key = tuple(_handles)  # avoid shadowing `handles_key`
    # Only run the pre-backward hook once per group of handles involved in the
    # same module forward computation
    if _handles_key and state._ran_pre_backward_hook.get(_handles_key, False):
        return

    with torch.autograd.profiler.record_function(
        "FullyShardedDataParallel._pre_backward_hook"
    ):
        # Queue the post-backward callback once for the root FSDP instance to
        # attach it to the outermost backward graph task so that it is called
        # after all backward calls complete
        if state._is_root and not state._post_backward_callback_queued:
            _register_post_backward_final_callback(state)
            _clear_grads_if_needed(_all_handles(state))
        elif _handles_key:
            allowed_states = [TrainingState.IDLE]
            if _is_composable(state):
                allowed_states.append(TrainingState.FORWARD_BACKWARD)
            _assert_in_training_states(state, allowed_states)
        state.training_state = TrainingState.FORWARD_BACKWARD
        # Queueing the post-backward callback is the only logic that is not
        # per-handle in the pre-backward hook, so we can return early here if
        # there are no handles.
        if not _handles_key:
            return
        for handle in _handles:
            handle._training_state = HandleTrainingState.BACKWARD_PRE

        # If the handles have been prefetched, this `_unshard()` simply
        # switches to using the unsharded parameter
        _unshard(
            state, _handles, state._streams["unshard"], state._streams["pre_unshard"]
        )
        torch.cuda.current_stream().wait_stream(state._streams["unshard"])

        # Set this to `False` to ensure that a mistargeted prefetch does not
        # actually unshard these handles
        state._needs_pre_backward_unshard[_handles_key] = False
        _prefetch_handles(state, _handles_key)
        for handle in _handles:
            handle.prepare_gradient_for_backward()
        state._ran_pre_backward_hook[_handles_key] = True


@no_type_check
@torch.no_grad()
def _post_backward_hook(
    state: _FSDPState,
    handle: FlatParamHandle,
    *unused: Any,
):
    """
    Reduce-scatters the gradient of ``handle`` 's ``FlatParameter``.

    Precondition: The ``FlatParameter`` 's ``.grad`` attribute contains the
    unsharded gradient for the local batch.

    Postcondition:
    - If using ``NO_SHARD``, then the ``.grad`` attribute is the reduced
    unsharded gradient.
    - Otherwise, the ``_saved_grad_shard`` attribute is the reduced sharded
    gradient (accumulating with any existing gradient).
    """
    flat_param = handle.flat_param
    flat_param._post_backward_called = True
    with torch.autograd.profiler.record_function(
        "FullyShardedDataParallel._post_backward_hook"
    ):
        _assert_in_training_states(state, [TrainingState.FORWARD_BACKWARD])
        # For multiple applications of reentrant AC across submodules sharing
        # the same `FlatParameter`, the post-backward hook may run multiple
        # times in one backward, in which case we permit the state to already
        # be in `BACKWARD_POST`.
        p_assert(
            handle._training_state
            in (HandleTrainingState.BACKWARD_PRE, HandleTrainingState.BACKWARD_POST),
            f"Expects `BACKWARD_PRE` or `BACKWARD_POST` state but got {handle._training_state}",
        )
        handle._training_state = HandleTrainingState.BACKWARD_POST

        if flat_param.grad is None:
            return
        if flat_param.grad.requires_grad:
            raise RuntimeError("FSDP does not support gradients of gradients")

        free_unsharded_flat_param = _should_free_in_backward(state, handle)
        _reshard(state, [handle], [free_unsharded_flat_param])

        # TODO: Post-backward prefetching does not support the multiple handles
        # per module case since the post-backward hook runs per handle, not per
        # group of handles.
        handles_key = (handle,)
        _prefetch_handles(state, handles_key)

        if not state._sync_gradients:
            return

        # Only define `padded_unsharded_grad` and `new_sharded_grad` for
        # sharded strategies
        pre_allocated_unsharded_grad = False
        if handle.uses_sharded_strategy:
            grad_dtype = _get_grad_reduction_dtype(handle)
            # Pre-allocate the (padded) sharded gradient and the padded
            # unsharded gradient if the gradient needs padding or if the
            # gradient needs to be of a different dtype, both in the default
            # stream
            with torch.cuda.stream(state._streams["default"]):
                grad_kwargs = {"dtype": grad_dtype, "device": handle.device}
                new_sharded_grad = torch.empty(
                    handle.flat_param._sharded_size, **grad_kwargs
                )
                padded_unsharded_grad: Optional[torch.Tensor] = (
<<<<<<< HEAD
                    torch.empty(handle.flat_param._padded_unsharded_size, **grad_kwargs)
                    if handle.flat_param._padded_unsharded_size
                    != handle.flat_param._unpadded_unsharded_size
=======
                    torch.empty(
                        handle.flat_param._padded_unsharded_size,
                        dtype=grad_dtype,
                        device=handle.device,
                    )
                    if (
                        handle.flat_param._padded_unsharded_size
                        != handle.flat_param._unpadded_unsharded_size
                        or (
                            handle._uses_reduce_mixed_precision
                            and handle._config.low_prec_reduce_dtype
                            != handle._config.low_prec_param_dtype
                        )
                    )
>>>>>>> ac82d1da
                    else None
                )
            pre_allocated_unsharded_grad = padded_unsharded_grad is not None
        pre_allocated_sharded_grad = handle.uses_sharded_strategy

        # Wait for all ops in the current stream (e.g. gradient
        # computation) to finish before reduce-scattering the gradient
        current_stream = torch.cuda.current_stream()
        state._streams["post_backward"].wait_stream(current_stream)
        if handle.uses_sharded_strategy and current_stream != state._streams["default"]:
            state._streams["post_backward"].wait_stream(state._streams["default"])

        with torch.cuda.stream(state._streams["post_backward"]):
            unsharded_grad_data = flat_param.grad.data
            if state._exec_order_data.is_first_iter:  # only check once
                _check_comm_hook(
                    state._communication_hook, state._communication_hook_state
                )
<<<<<<< HEAD
            needs_cast_to_reduce_dtype = (
                handle._uses_reduce_mixed_precision
                and not _low_precision_hook_enabled(state)
                and flat_param.grad.dtype != handle._config.low_prec_reduce_dtype
            )
=======
>>>>>>> ac82d1da
            if handle.uses_sharded_strategy:
                # We clear `.grad` to permit multiple backwards. This avoids a
                # race where the second backward pass computation precedes
                # ahead of the first backward pass reduction, which is possible
                # since the reduction is issued in a separate stream and is
                # async and would result in reducing the wrong gradient.
                unsharded_grad = flat_param.grad.data
                flat_param.grad = None
                p_assert(
                    len(unsharded_grad.size()) == 1,
                    f"Expects gradient to be flattened but got {unsharded_grad.size()}",
                )
                numel_to_pad = (
                    0
                    if not handle.uses_sharded_strategy
                    else (
                        handle.flat_param._padded_unsharded_size.numel()
                        - handle.flat_param._unpadded_unsharded_size.numel()
                    )
                )
                if pre_allocated_unsharded_grad:
                    p_assert(
                        padded_unsharded_grad.numel() - unsharded_grad.numel()
                        == numel_to_pad,
                        f"Expects {numel_to_pad} numel to pad but got padded "
                        f"shape {padded_unsharded_grad.shape} and unpadded "
                        f"shape {unsharded_grad.shape}",
                    )
                    # NOTE: If `unsharded_grad` is in full precision and
                    # `padded_unsharded_grad` is in low precision, then the
                    # `copy_()` includes the downcast.
                    padded_unsharded_grad[: unsharded_grad.numel()].copy_(
                        unsharded_grad
                    )
                    # TODO: `clip_grad_norm_()` assumes padding is zeroed. We
                    # need to trim padding before computing local norms.
                    padding_numel = (
                        padded_unsharded_grad.numel() - unsharded_grad.numel()
                    )
                    padded_unsharded_grad[-padding_numel:].zero_()
                else:  # does not need padding
                    padded_unsharded_grad = unsharded_grad
                state._communication_hook(
                    state._communication_hook_state,
                    padded_unsharded_grad,
                    new_sharded_grad,
                )
                if handle._config.sharding_strategy in (
                    HandleShardingStrategy.HYBRID_SHARD,
                    HandleShardingStrategy._HYBRID_SHARD_ZERO2,
                ):
                    default_hooks.allreduce_hook(
                        state=state._inter_node_state,
                        grad=new_sharded_grad,
                    )

                # TODO: Move this allocation to the default stream as well.
                _cast_grad_to_param_dtype(state, handle, new_sharded_grad, flat_param)

                # Save the sharded gradient in `_saved_grad_shard` to support
                # gradient accumulation -- for multiple backwards, the gradient
                # reductions may happen in arbitrary order
                accumulate_grad = hasattr(flat_param, "_saved_grad_shard")
                if accumulate_grad:
                    _check_grad_to_accumulate(
                        new_sharded_grad, flat_param._saved_grad_shard
                    )
                    flat_param._saved_grad_shard += new_sharded_grad
                else:
                    flat_param._saved_grad_shard = new_sharded_grad
                sharded_grad = flat_param._saved_grad_shard
            else:
                state._communication_hook(
                    state._communication_hook_state, flat_param.grad
                )
                # For `NO_SHARD`, we can keep the low precision gradients by
                # simply omitting the cast altogether
                if not handle._keep_low_precision_grads:
                    _cast_grad_to_param_dtype(
                        state, handle, flat_param.grad, flat_param
                    )
                sharded_grad = flat_param.grad.data

            if handle._config.offload_params:
                # Offload the gradient to CPU to ensure parameters and
                # gradients are on the same device as required by the optimizer
                # TODO: Investigate why `NO_SHARD` breaks correctness when
                # using `non_blocking=True` here.
                non_blocking = handle.uses_sharded_strategy
                flat_param._cpu_grad.copy_(  # type: ignore[attr-defined]
                    sharded_grad.detach(), non_blocking=non_blocking
                )  # synchronized in the post-backward callback
                # Since the sharded gradient is produced in the post-backward
                # stream and consumed later in the computation stream, inform
                # the caching allocator
                _no_dispatch_record_stream(
                    sharded_grad.data, torch.cuda.current_stream()
                )

            # Since the unsharded gradient is produced in the computation
            # stream and consumed in the post-backward stream, inform the
            # caching allocator (before it goes out of scope)
            _no_dispatch_record_stream(
                unsharded_grad_data, state._streams["post_backward"]
            )
            # Same pattern for the pre-allocated sharded and padded unsharded
            # gradients
            if pre_allocated_unsharded_grad:
                _no_dispatch_record_stream(
                    padded_unsharded_grad, state._streams["post_backward"]
                )
            if pre_allocated_sharded_grad:
                _no_dispatch_record_stream(
                    new_sharded_grad, state._streams["post_backward"]
                )

            if handle._use_orig_params:
                # Since the handle's `FlatParameter` completed its gradient
                # computation, we should reset the gradient noneness mask
                handle._reset_is_grad_none()
                # Delay using sharded gradient views until after the
                # reduce-scatter instead of immediately after resharding
                handle._use_sharded_grad_views()


def _get_grad_reduction_dtype(handle: FlatParamHandle) -> torch.dtype:
    """
    Returns the dtype used for gradient reduction.

    Precondition: ``handle.flat_param.grad is not None``.
    """
    if handle._uses_reduce_mixed_precision:
        grad_dtype = cast(torch.dtype, handle._config.low_prec_reduce_dtype)
    elif handle._uses_param_mixed_precision:
        grad_dtype = cast(torch.dtype, handle._config.low_prec_param_dtype)
    else:
        assert handle.flat_param.grad is not None  # mypy
        grad_dtype = handle.flat_param.grad.dtype
    return grad_dtype


@no_type_check
def _should_free_in_backward(
    state: _FSDPState,
    handle: FlatParamHandle,
) -> bool:
    """
    Returns whether FSDP should free the unsharded flattened parameter in the
    post-backward or not.
    """
    # We always free if we are syncing gradients (i.e. not in no_sync) and parameters
    # are sharded.
    free_unsharded = state._sync_gradients and handle.uses_sharded_strategy
    # For NO_SHARD we don't need to free full parameters, for ZeRO-2 strategies, we skip
    # freeing in backward.
    return free_unsharded or (
        handle._config.sharding_strategy in RESHARD_AFTER_FORWARD_STRATEGIES
    )


@no_type_check
def _cast_grad_to_param_dtype(
    state: _FSDPState,
    handle: FlatParamHandle,
    sharded_grad: torch.Tensor,
    param: FlatParameter,
):
    """
    Casts ``sharded_grad`` back to the full parameter dtype so that the
    optimizer step runs with that dtype. This performs an actual cast if
    1. parameters were in reduced precision during the forward since then
    gradients would be in that reduced precision, or
    2. parameters were not in reduced precision but gradients were in
    reduced precision for communication.
    However, if a low precision communication hook is registered, then this
    dtype cast happens in the hook instead.
    """
    _assert_in_training_states(state, [TrainingState.FORWARD_BACKWARD])
    if not _low_precision_hook_enabled(state) and (
        handle._uses_param_mixed_precision or handle._uses_reduce_mixed_precision
    ):
        low_prec_grad_data = sharded_grad.data
        sharded_grad.data = sharded_grad.data.to(dtype=param.dtype)
        # Since for `NO_SHARD`, the gradient is produced in the computation
        # stream and consumed here in the post-backward stream, inform the
        # caching allocator; for the sharded strategies, the gradient is
        # produced in the post-backward stream, so this `record_stream()`
        # should be a no-op
        _no_dispatch_record_stream(low_prec_grad_data, torch.cuda.current_stream())


def _check_comm_hook(
    comm_hook: Any,
    comm_hook_state: Any,
) -> None:
    p_assert(comm_hook is not None, "Communication hook should not be `None`")
    p_assert(
        comm_hook_state is not None, "Communication hook state should not be `None`"
    )


def _check_grad_to_accumulate(
    new_sharded_grad: torch.Tensor,
    accumulated_grad: torch.Tensor,
) -> None:
    p_assert(
        accumulated_grad.shape == new_sharded_grad.shape,
        "Shape mismatch when accumulating gradients: "
        f"existing gradient shape={accumulated_grad.shape} "
        f"new gradient shape={new_sharded_grad.shape}",
    )
    p_assert(
        accumulated_grad.device == new_sharded_grad.device,
        "Device mismatch when accumulating gradients: "
        f"existing gradient device={accumulated_grad.device} "
        f"new gradient device={new_sharded_grad.device}",
    )


@no_type_check
def _low_precision_hook_enabled(state: _FSDPState) -> bool:
    return state._communication_hook in LOW_PRECISION_HOOKS


@no_type_check
@torch.no_grad()
def _post_backward_final_callback(
    state: _FSDPState,
):
    """
    This waits for the post-backward to finish and performs some final cleanup.
    This runs at the end of the entire backward pass and should only be called
    on the root FSDP instance.
    """
    p_assert(
        state._is_root,
        "The post-backward callback should only be called on the root FSDP instance",
    )

    if state._sync_gradients:
        torch.cuda.current_stream().wait_stream(state._streams["post_backward"])
        if state.cpu_offload.offload_params:
            # Wait for non-blocking GPU -> CPU sharded gradient copies from the
            # post-backward hooks to finish explicitly since CPU gradients do
            # not automatically synchronize with the GPU
            torch.cuda.current_stream().synchronize()
    state._exec_order_data.next_iter()

    states = [state] if _is_composable(state) else state.fsdp_modules(state)
    for state in states:
        _catch_all_reshard(state)
        _finalize_params(state)
        state._ran_pre_backward_hook.clear()
        state.training_state = TrainingState.IDLE
        for handle in state._handles:
            handle._training_state = HandleTrainingState.IDLE
        state._handles_prefetched.clear()
    # Reset for cases like one forward and multiple backwards
    state._post_backward_callback_queued = False


@no_type_check
def _catch_all_reshard(
    state: _FSDPState,
) -> None:
    """
    Reshards the parameters that may not have been resharded in the
    post-backward hook. This can happen when a module's output is used in the
    forward pass, meaning that its pre-backward hook runs (unsharding the
    parameter), but the post-backward hook does not run because the output was
    not jused in the loss computation corresponding to this backward pass.
    """
    # Wrap with a try-except to provide a more informative traceback if an
    # error is raised
    try:
        free_unsharded_flat_params: List[bool] = []
        handles_to_reshard: List[FlatParamHandle] = []
        for handle in state._handles:
            # TODO: This already-resharded check is brittle:
            # https://github.com/pytorch/pytorch/issues/83956
            already_resharded = (
                handle.flat_param.data_ptr()
                == handle.flat_param._local_shard.data_ptr()
            )
            if already_resharded:
                continue
            free_unsharded_flat_params.append(_should_free_in_backward(state, handle))
            handles_to_reshard.append(handle)
        if handles_to_reshard:
            _reshard(state, handles_to_reshard, free_unsharded_flat_params)
    except Exception as e:
        p_assert(
            False,
            f"Got exception in the catch-all reshard for {state}: {str(e)}",
            raise_assertion_error=False,
        )
        raise e


@no_type_check
def _finalize_params(
    state: _FSDPState,
) -> None:
    """Finalizes the parameters before the next iteration."""
    for handle in state._handles:
        flat_param = handle.flat_param
        if flat_param.requires_grad:
            if hasattr(flat_param, "_post_backward_hook_state"):
                p_assert(
                    len(flat_param._post_backward_hook_state) == 2,
                    f"Invalid: ``_post_backward_hook_state``: {flat_param._post_backward_hook_state}",
                )
                flat_param._post_backward_hook_state[1].remove()
                delattr(flat_param, "_post_backward_hook_state")
            if not state._sync_gradients:
                # Preserve the gradient accumulation state if not synchronizing
                # gradients: `.grad` remains the unsharded gradient  from prior
                # `no_sync()` iterations, and `_saved_grad_shard` remains the
                # sharded gradient from the last synchronized iteration
                continue
            handle.prepare_gradient_for_optim()
            p_assert(
                hasattr(flat_param, "_post_backward_called"),
                "Expects `_post_backward_called` to be set on the `FlatParameter`",
            )
            flat_param._post_backward_called = False


@no_type_check
def _prefetch_handles(
    state: _FSDPState,
    current_handles_key: _HandlesKey,
) -> None:
    """
    Prefetches the next handles if needed (without synchronization). An empty
    handles key cannot prefetch.
    """
    if not current_handles_key:
        return
    handles_to_prefetch = _get_handles_to_prefetch(state, current_handles_key)
    for handles_key in handles_to_prefetch:
        # Prefetch the next set of handles without synchronizing to allow
        # the sync to happen as late as possible to maximize overlap
        _unshard(
            state, handles_key, state._streams["unshard"], state._streams["pre_unshard"]
        )
        state._handles_prefetched[handles_key] = True


@no_type_check
def _get_handles_to_prefetch(
    state: _FSDPState,
    current_handles_key: _HandlesKey,
) -> List[_HandlesKey]:
    """
    Returns a :class:`list` of the handles keys to prefetch for the next
    module(s), where ``current_handles_key`` represents the current module.

    "Prefetching" refers to running the unshard logic early (without
    synchronization), and the "next" modules depend on the recorded execution
    order and the current training state.
    """
    training_state = _get_training_state(current_handles_key)
    valid_training_states = (
        HandleTrainingState.BACKWARD_PRE,
        HandleTrainingState.BACKWARD_POST,
        HandleTrainingState.FORWARD,
    )
    p_assert(
        training_state in valid_training_states,
        f"Prefetching is only supported in {valid_training_states} but "
        f"currently in {training_state}",
    )
    eod = state._exec_order_data
    target_handles_keys: List[_HandlesKey] = []
    if (
        training_state == HandleTrainingState.BACKWARD_PRE
        and state.backward_prefetch == BackwardPrefetch.BACKWARD_PRE
    ) or (
        training_state == HandleTrainingState.BACKWARD_POST
        and state.backward_prefetch == BackwardPrefetch.BACKWARD_POST
    ):
        target_handles_keys = [
            target_handles_key
            for target_handles_key in eod.get_handles_to_backward_prefetch(
                current_handles_key
            )
            if state._needs_pre_backward_unshard.get(target_handles_key, False)
            and not state._handles_prefetched.get(target_handles_key, False)
        ]
    elif training_state == HandleTrainingState.FORWARD and state.forward_prefetch:
        target_handles_keys = [
            target_handles_key
            for target_handles_key in eod.get_handles_to_forward_prefetch(
                current_handles_key
            )
            if state._needs_pre_forward_unshard.get(target_handles_key, False)
            and not state._handles_prefetched.get(target_handles_key, False)
        ]
    return target_handles_keys


def _get_training_state(
    handles_key: _HandlesKey,
) -> HandleTrainingState:
    """Returns the training state of the handles in ``handles_key``."""
    p_assert(len(handles_key) > 0, "Expects a non-empty handles key")
    training_states = set(handle._training_state for handle in handles_key)
    p_assert(
        len(training_states) == 1,
        f"Expects uniform training state but got {training_states}",
    )
    return next(iter(training_states))


@no_type_check
def _register_pre_forward_hooks(
    state: _FSDPState,
    modules: Iterable[nn.Module],
) -> None:
    """
    Registers pre-forward hooks on all modules in ``modules``. The pre-forward
    hooks are partially applied based on the current ``FlatParamHandle``
    construction, meaning that they must be re-registered if the construction
    changes.
    """
    for forward_handle in state._pre_forward_handles:
        forward_handle.remove()
    state._pre_forward_handles.clear()
    for module in modules:
        module_param_handles = state._comm_module_to_handles.get(module, [])
        if module_param_handles:
            unshard_fn = functools.partial(
                _pre_forward_unshard,
                state,
                module_param_handles,
            )
            hook = functools.partial(
                _pre_forward, state, module_param_handles, unshard_fn
            )
            state._pre_forward_handles.append(
                module.register_forward_pre_hook(hook, prepend=True)
            )


@no_type_check
def _register_post_forward_hooks(
    state: _FSDPState,
    modules: Iterable[nn.Module],
) -> None:
    """
    Registers post-forward hooks on all modules in ``modules``. The
    post-forward hooks are partially applied based on the current
    ``FlatParamHandle`` construction, meaning that they must be re-registered
    if the construction changes.
    """
    for forward_handle in state._post_forward_handles:
        forward_handle.remove()
    state._post_forward_handles.clear()
    for module in modules:
        module_param_handles = state._comm_module_to_handles.get(module, [])
        if module_param_handles:
            reshard_fn = functools.partial(
                _post_forward_reshard,
                state,
                module_param_handles,
            )
            hook = functools.partial(
                _post_forward,
                state,
                module_param_handles,
                reshard_fn,
            )
            state._post_forward_handles.append(module.register_forward_hook(hook))


@no_type_check
def _register_root_pre_forward_hook(
    state: _FSDPState,
    module: nn.Module,
):
    """
    Registers root pre-forward hook on ``module``, which should be the local
    FSDP root.

    NOTE: For the current composable FSDP design, we have each application of
    ``fully_shard()`` to a module to indicate that that module is the local
    FSDP root. We may remove this assumption in the future, in which case we
    will need to register this root pre-forward hook on any candidate module
    that may be the local FSDP root.
    """
    for forward_handle in state._root_pre_forward_handles:
        forward_handle.remove()
    state._root_pre_forward_handles.clear()
    hook = functools.partial(_root_pre_forward, state)
    state._root_pre_forward_handles.append(
        module.register_forward_pre_hook(hook, prepend=True, with_kwargs=True)
    )


@no_type_check
def _register_pre_backward_hooks(
    state: _FSDPState,
    outputs: Any,
    handles: List[FlatParamHandle],
) -> None:
    """
    Registers pre-backward hooks on the tensors that require gradients in the
    forward pass outputs ``outputs``, which were computed using the
    ``FlatParameter`` s of ``handles``.

    Returns:
        Forward pass outputs with pre-backward hooks registered to tensors that
        require gradients.
    """
    # If there is no gradient computation, then there is no need for
    # pre-backward logic
    if not torch.is_grad_enabled():
        return outputs
    if state._is_root:
        state._post_backward_callback_queued = False  # only defined on the root

    handles_key = tuple(handles)
    if handles_key:
        # Since these handles' `FlatParameter`s participated in a forward, we
        # conservatively assume that they will be used in the backward
        state._needs_pre_backward_unshard[handles_key] = False
        state._ran_pre_backward_hook[handles_key] = False

    def _register_hook(t: torch.Tensor) -> torch.Tensor:
        if t.requires_grad:
            t.register_hook(functools.partial(_pre_backward_hook, state, handles))
            state._needs_pre_backward_unshard[handles_key] = True
        return t

    return _apply_to_tensors(_register_hook, outputs)


def _register_post_backward_hooks(
    state: _FSDPState,
    handles: List[FlatParamHandle],
) -> None:
    """
    Registers post-backward hooks on the ``FlatParameter`` s'
    ``AccumulateGrad`` objects to reshard and to reduce-scatter gradients.

    The ``AccumulateGrad`` object represents the last function that finalizes
    the ``FlatParameter`` 's gradient, so it only runs after its entire
    gradient computation has finished.

    We register the post-backward hook only once in the *first* forward that a
    ``FlatParameter`` participates in. This relies on the ``AccumulateGrad``
    object being preserved through multiple forwards.
    """
    # If there is no gradient computation, then there is no need for
    # post-backward logic
    if not torch.is_grad_enabled():
        return
    for handle in handles:
        flat_param = handle.flat_param
        already_registered = hasattr(flat_param, "_post_backward_hook_state")
        if already_registered or not flat_param.requires_grad:
            continue
        # Get the `AccumulateGrad` object
        temp_flat_param = flat_param.expand_as(flat_param)
        p_assert(
            temp_flat_param.grad_fn is not None,
            "The `grad_fn` is needed to access the `AccumulateGrad` and "
            "register the post-backward hook",
        )
        acc_grad = temp_flat_param.grad_fn.next_functions[0][0]
        hook_handle = acc_grad.register_hook(
            functools.partial(_post_backward_hook, state, handle)
        )
        flat_param._post_backward_hook_state = (acc_grad, hook_handle)  # type: ignore[attr-defined]


@no_type_check
def _register_post_backward_final_callback(state: _FSDPState) -> None:
    """
    Registers the post-backward final callback that runs at the end of the
    backward pass. This should be called from the root FSDP instance at the
    beginning of the pre-backward.
    """
    p_assert(
        state._is_root,
        "Only the root FSDP instance should register the post-backward callback",
    )
    if state._post_backward_callback_queued:
        return
    _assert_in_training_states(state, [TrainingState.IDLE])
    state._post_backward_callback_queued = True
    Variable._execution_engine.queue_callback(
        functools.partial(_post_backward_final_callback, state)
    )


def _wait_for_computation_stream(
    computation_stream: torch.cuda.Stream,
    unshard_stream: torch.cuda.Stream,
    pre_unshard_stream: torch.cuda.Stream,
):
    """
    Has the unshard and pre-unshard streams wait for the computation stream.
    For example, this should be called in the FSDP root's pre-forward to
    respect optimizer step computation.
    """
    unshard_stream.wait_stream(computation_stream)
    # Having the pre-all-gather stream wait for the current stream even if we
    # do not leverage the pre-all-gather stream is tolerable since this only
    # runs once per iteration
    pre_unshard_stream.wait_stream(computation_stream)


def _clear_grads_if_needed(
    handles: List[FlatParamHandle],
):
    """
    Clears the original parameters' gradients if needed. This method's CPU
    overhead is minimal, so we may call it throughout FSDP methods, which serve
    as callsites to free the gradient memory earlier.
    """
    for handle in handles:
        if handle._use_orig_params:
            handle._clear_grads_if_needed()


@no_type_check
def _get_buffers_and_dtypes_for_computation(
    state: _FSDPState,
    root_module: nn.Module,
) -> Tuple[List[torch.Tensor], List[Optional[torch.dtype]]]:
    """
    Returns all buffers in the module tree rooted at ``root_module`` and a
    corresponding list of the buffer dtypes for computation. Each buffer dtype
    is either ``None`` if buffer mixed precision is not enabled or the buffer
    low precision dtype otherwise.
    """
    p_assert(state._is_root, "Expects the root to cast buffers")
    buffers: List[torch.Tensor] = []
    buffer_dtypes: List[Optional[torch.dtype]] = []
    if _is_composable(state):
        buffers = [
            buffer for module in root_module.modules() for buffer in module.buffers()
        ]
        buffer_dtypes = [
            state.mixed_precision.buffer_dtype for _ in range(len(buffers))
        ]
    else:
        visited_buffers = set()
        # Traverse the FSDP instances bottom-up so that we prefer the owning
        # FSDP instance's mixed precision setting for each buffer
        for fsdp_module in reversed(state.fsdp_modules(root_module)):
            for buffer in fsdp_module.buffers():
                if buffer in visited_buffers:
                    continue
                visited_buffers.add(buffer)
                buffers.append(buffer)
                buffer_dtypes.append(fsdp_module.mixed_precision.buffer_dtype)
    assert len(buffers) == len(buffer_dtypes), f"{len(buffers)} {len(buffer_dtypes)}"
    return buffers, buffer_dtypes


@no_type_check
def _get_buffer_dtypes(
    state: _FSDPState,
    buffer_names: List[str],
) -> List[torch.dtype]:
    """
    Returns the original buffer types of the given buffer names.
    """
    buffer_dtypes: List[torch.dtype] = []
    for buffer_name in buffer_names:
        p_assert(
            buffer_name in state._buffer_name_to_orig_dtype,
            f"{buffer_name} is missing from pre-computed dict on rank "
            f"{state.rank}, which only has keys "
            f"{state._buffer_name_to_orig_dtype.keys()}",
        )
        buffer_dtypes.append(state._buffer_name_to_orig_dtype[buffer_name])
    return buffer_dtypes


def _cast_buffers_to_dtype_and_device(
    buffers: List[torch.Tensor],
    buffer_dtypes: List[Optional[torch.dtype]],
    device: torch.device,
) -> None:
    """
    Casts ``buffers`` to the dtypes given by ``buffer_dtypes`` and moves them
    to ``device``. If an element in ``buffer_dtypes`` is ``None``, then the
    corresponding buffer is only moved to ``device``.
    """
    p_assert(
        buffer_dtypes is None or len(buffers) == len(buffer_dtypes),
        f"Expects `buffers` and `buffer_dtypes` to have the same length if "
        f"`buffer_dtypes` is specified but got {len(buffers)} and "
        f"{len(buffer_dtypes)}",
    )
    for buffer, buffer_dtype in zip(buffers, buffer_dtypes):
        if not torch.is_floating_point(buffer) or buffer_dtype is None:
            buffer.data = buffer.to(device=device)
        else:
            buffer.data = buffer.to(device=device, dtype=buffer_dtype)<|MERGE_RESOLUTION|>--- conflicted
+++ resolved
@@ -582,15 +582,9 @@
                     handle.flat_param._sharded_size, **grad_kwargs
                 )
                 padded_unsharded_grad: Optional[torch.Tensor] = (
-<<<<<<< HEAD
-                    torch.empty(handle.flat_param._padded_unsharded_size, **grad_kwargs)
-                    if handle.flat_param._padded_unsharded_size
-                    != handle.flat_param._unpadded_unsharded_size
-=======
                     torch.empty(
                         handle.flat_param._padded_unsharded_size,
-                        dtype=grad_dtype,
-                        device=handle.device,
+                        **grad_kwargs,
                     )
                     if (
                         handle.flat_param._padded_unsharded_size
@@ -601,7 +595,6 @@
                             != handle._config.low_prec_param_dtype
                         )
                     )
->>>>>>> ac82d1da
                     else None
                 )
             pre_allocated_unsharded_grad = padded_unsharded_grad is not None
@@ -620,14 +613,6 @@
                 _check_comm_hook(
                     state._communication_hook, state._communication_hook_state
                 )
-<<<<<<< HEAD
-            needs_cast_to_reduce_dtype = (
-                handle._uses_reduce_mixed_precision
-                and not _low_precision_hook_enabled(state)
-                and flat_param.grad.dtype != handle._config.low_prec_reduce_dtype
-            )
-=======
->>>>>>> ac82d1da
             if handle.uses_sharded_strategy:
                 # We clear `.grad` to permit multiple backwards. This avoids a
                 # race where the second backward pass computation precedes
