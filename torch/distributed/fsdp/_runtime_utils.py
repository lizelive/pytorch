--- conflicted
+++ resolved
@@ -576,15 +576,12 @@
         # the gradient needs padding or if it needs to be of a different dtype.
         if handle.uses_sharded_strategy:
             with torch.cuda.stream(state._streams["default"]):
-                grad_kwargs = {"dtype": grad_dtype, "device": handle.device}
+                grad_kwargs = {
+                    "dtype": handle._config.reduce_dtype,
+                    "device": handle.device,
+                }
                 new_sharded_grad = torch.empty(
-<<<<<<< HEAD
                     handle.flat_param._sharded_size, **grad_kwargs
-=======
-                    handle.flat_param._sharded_size,
-                    dtype=handle._config.reduce_dtype,
-                    device=handle.device,
->>>>>>> d0405e8c
                 )
                 if (
                     handle.flat_param._padded_unsharded_size
@@ -596,12 +593,7 @@
                 ):
                     padded_unsharded_grad = torch.empty(
                         handle.flat_param._padded_unsharded_size,
-<<<<<<< HEAD
                         **grad_kwargs,
-=======
-                        dtype=handle._config.reduce_dtype,
-                        device=handle.device,
->>>>>>> d0405e8c
                     )
         elif handle._config.reduce_dtype != handle.flat_param.dtype:  # for `NO_SHARD`
             padded_unsharded_grad = torch.empty(
@@ -633,10 +625,6 @@
                 # async and would result in reducing the wrong gradient.
                 unsharded_grad = flat_param.grad.data
                 flat_param.grad = None
-                p_assert(
-                    len(unsharded_grad.size()) == 1,
-                    f"Expects gradient to be flattened but got {unsharded_grad.size()}",
-                )
                 numel_to_pad = (
                     handle.flat_param._padded_unsharded_size.numel()
                     - handle.flat_param._unpadded_unsharded_size.numel()
@@ -667,10 +655,7 @@
                     padded_unsharded_grad,
                     new_sharded_grad,
                 )
-                if handle._config.sharding_strategy in (
-                    HandleShardingStrategy.HYBRID_SHARD,
-                    HandleShardingStrategy._HYBRID_SHARD_ZERO2,
-                ):
+                if handle._config.sharding_strategy in HYBRID_SHARDING_STRATEGIES:
                     default_hooks.allreduce_hook(
                         state=state._inter_node_state,
                         grad=new_sharded_grad,
@@ -688,39 +673,26 @@
                     )
                     flat_param._saved_grad_shard += new_sharded_grad
                 else:
-<<<<<<< HEAD
                     flat_param._saved_grad_shard = new_sharded_grad
-                sharded_grad = flat_param._saved_grad_shard
+                grad_to_offload = flat_param._saved_grad_shard
             else:
-                state._communication_hook(
-                    state._communication_hook_state, flat_param.grad
-=======
-                    param._saved_grad_shard = new_sharded_grad
-                grad_to_offload = param._saved_grad_shard
-            else:
-                flat_param_grad = param.grad
+                flat_param_grad = flat_param.grad
                 if pre_allocated_unsharded_grad:
                     # NOTE: `copy_()` includes the typecast if dtypes differ.
-                    padded_unsharded_grad.copy_(param.grad)
+                    padded_unsharded_grad.copy_(flat_param.grad)
                     flat_param_grad = padded_unsharded_grad
                 state._communication_hook(
                     state._communication_hook_state, flat_param_grad
->>>>>>> d0405e8c
                 )
                 # For `NO_SHARD`, we can keep the low precision gradients by
                 # simply omitting the cast altogether
                 if not handle._keep_low_precision_grads:
-<<<<<<< HEAD
+                    # TODO: Move this allocation to the default stream as well.
                     _cast_grad_to_param_dtype(
-                        state, handle, flat_param.grad, flat_param
+                        state, handle, flat_param_grad, flat_param
                     )
-                sharded_grad = flat_param.grad.data
-=======
-                    # TODO: Move this allocation to the default stream as well.
-                    _cast_grad_to_param_dtype(state, handle, flat_param_grad, param)
-                param.grad.data = flat_param_grad
-                grad_to_offload = param.grad
->>>>>>> d0405e8c
+                flat_param.grad.data = flat_param_grad
+                grad_to_offload = flat_param.grad
 
             if handle._config.offload_params:
                 # Offload the gradient to CPU to ensure parameters and
@@ -728,13 +700,8 @@
                 # TODO: Investigate why `NO_SHARD` breaks correctness when
                 # using `non_blocking=True` here.
                 non_blocking = handle.uses_sharded_strategy
-<<<<<<< HEAD
                 flat_param._cpu_grad.copy_(  # type: ignore[attr-defined]
-                    sharded_grad.detach(), non_blocking=non_blocking
-=======
-                param._cpu_grad.copy_(  # type: ignore[attr-defined]
                     grad_to_offload.detach(), non_blocking=non_blocking
->>>>>>> d0405e8c
                 )  # synchronized in the post-backward callback
                 # Since the sharded gradient is produced in the post-backward
                 # stream and consumed later in the computation stream, inform
