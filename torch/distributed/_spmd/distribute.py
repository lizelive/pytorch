--- conflicted
+++ resolved
@@ -2,12 +2,7 @@
 from dataclasses import dataclass
 from enum import auto, Enum
 from functools import partial
-<<<<<<< HEAD
-from typing import Dict, List, Optional, Sequence, Set, Tuple, Union, cast
-import logging
-=======
-from typing import cast, Dict, List, Optional, Sequence, Set, Tuple
->>>>>>> 3f78f47f
+from typing import cast, Dict, List, Optional, Sequence, Set, Tuple, Union
 
 import torch
 import torch.fx as fx
@@ -185,16 +180,6 @@
         )
         node_to_obj[node] = out
 
-<<<<<<< HEAD
-=======
-        op_schema = DTensor._propagator.prepare_op_schema(op_overload, args, kwargs)
-        # get DTensor specs for inputs and outputs
-        output_sharding = DTensor._propagator.propagate_op_sharding(
-            op_overload,
-            op_schema,
-        )
-
->>>>>>> 3f78f47f
         assert output_sharding.schema_suggestions is not None
         target_schema = output_sharding.schema_suggestions[0]
         redistribute = target_schema is not op_schema
@@ -265,14 +250,10 @@
         zero, dt.device_mesh, [Replicate()], run_check=False
     )
 
-<<<<<<< HEAD
     traced_dispatch = _get_dtensor_dispatch_graph(
         call_functions[0], node_to_obj, force_make_fx=True
     )
     assert traced_dispatch is not None
-=======
-    traced_dispatch = _get_dtensor_dispatch_graph(call_functions[0], node_to_obj)
->>>>>>> 3f78f47f
 
     # TODO(anj): This depends on the call function node -> actual DTensor output
     # mapping that we want to avoid for SPMD expansion
@@ -507,15 +488,11 @@
             )
 
         elif isinstance(node.target, torch._ops.OpOverload):
-<<<<<<< HEAD
             replacement = _get_dtensor_dispatch_graph(
                 node, node_to_obj
             )
             if replacement is not None:
                 node_replacements[node] = replacement
-=======
-            node_replacements[node] = _get_dtensor_dispatch_graph(node, node_to_obj)
->>>>>>> 3f78f47f
         elif node.op == OP.OUTPUT:
             if not _allow_partial:
                 # Returns an expanded dummy add node that ensures
