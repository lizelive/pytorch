import itertools
import collections.abc
import contextlib
import functools
import io
import logging
import os
import pickle
import time
import warnings
from collections import namedtuple
from datetime import timedelta
from typing import Any, Dict, Optional, Tuple, Union, List

import torch
from torch._C._distributed_c10d import (
    AllreduceCoalescedOptions,
    AllreduceOptions,
    AllToAllOptions,
    _DistributedBackendOptions,
    BarrierOptions,
    BroadcastOptions,
    GatherOptions,
    PrefixStore,
    ProcessGroup,
    ReduceOp,
    ReduceOptions,
    ReduceScatterOptions,
    ScatterOptions,
    Store,
    DebugLevel,
    get_debug_level,
    Work
)
from torch.autograd.profiler import record_function
from .constants import default_pg_timeout
from .c10d_error_logger import _get_or_create_logger
from .rendezvous import register_rendezvous_handler, rendezvous  # noqa: F401

__all__ = [
    'Backend', 'BackendConfig', 'GroupMember', 'P2POp', 'all_gather', 'all_gather_coalesced',
    'all_gather_multigpu', 'all_gather_object', 'all_reduce',
    'all_reduce_coalesced', 'all_reduce_multigpu', 'all_to_all',
    'all_to_all_single', 'barrier', 'batch_isend_irecv', 'broadcast',
    'broadcast_multigpu', 'broadcast_object_list', 'destroy_process_group',
    'dist_backend', 'gather', 'gather_object', 'get_backend_config', 'get_backend', 'get_rank',
    'get_world_size', 'group', 'init_process_group', 'irecv',
    'is_gloo_available', 'is_initialized', 'is_mpi_available',
    'is_nccl_available', 'is_torchelastic_launched', 'is_ucc_available',
    'isend', 'monitored_barrier', 'new_group', 'new_subgroups',
    'new_subgroups_by_enumeration', 'recv', 'reduce', 'reduce_multigpu',
    'reduce_scatter', 'reduce_scatter_multigpu', 'scatter',
    'scatter_object_list', 'send', 'supports_complex',
    'AllreduceCoalescedOptions', 'AllreduceOptions', 'AllToAllOptions',
    'BarrierOptions', 'BroadcastOptions', 'GatherOptions', 'PrefixStore',
    'ProcessGroup', 'ReduceOp', 'ReduceOptions', 'ReduceScatterOptions',
    'ScatterOptions', 'Store', 'DebugLevel', 'get_debug_level', 'Work',
    'default_pg_timeout', 'get_group_rank', 'get_global_rank', 'get_process_group_ranks',
    'reduce_op', 'all_gather_into_tensor', 'reduce_scatter_tensor', 'exception_handler'
]

_MPI_AVAILABLE = True
_NCCL_AVAILABLE = True
_GLOO_AVAILABLE = True
_UCC_AVAILABLE = True

_pickler = pickle.Pickler
_unpickler = pickle.Unpickler

# Change __module__ of all imported types from torch._C._distributed_c10d that are public
def _export_c_types():
    _public_types_to_change_module = [
        AllreduceCoalescedOptions,
        AllreduceOptions,
        AllToAllOptions,
        BarrierOptions,
        BroadcastOptions,
        GatherOptions,
        PrefixStore,
        ProcessGroup,
        ReduceOp,
        ReduceOptions,
        ReduceScatterOptions,
        ScatterOptions,
        Store,
        DebugLevel,
        get_debug_level,
        Work
    ]
    for type in _public_types_to_change_module:
        type.__module__ = "torch.distributed.distributed_c10d"
_export_c_types()

try:
    from torch._C._distributed_c10d import ProcessGroupMPI
    ProcessGroupMPI.__module__ = "torch.distributed.distributed_c10d"
    __all__ += ["ProcessGroupMPI"]
except ImportError:
    _MPI_AVAILABLE = False

try:
    from torch._C._distributed_c10d import ProcessGroupNCCL
    ProcessGroupNCCL.__module__ = "torch.distributed.distributed_c10d"
    __all__ += ["ProcessGroupNCCL"]
except ImportError:
    _NCCL_AVAILABLE = False

try:
    from torch._C._distributed_c10d import ProcessGroupGloo
    from torch._C._distributed_c10d import _ProcessGroupWrapper
    ProcessGroupGloo.__module__ = "torch.distributed.distributed_c10d"
    __all__ += ["ProcessGroupGloo"]
except ImportError:
    _GLOO_AVAILABLE = False

try:
    from torch._C._distributed_c10d import ProcessGroupUCC
    ProcessGroupUCC.__module__ = "torch.distributed.distributed_c10d"
    __all__ += ["ProcessGroupUCC"]
except ImportError:
    _UCC_AVAILABLE = False

logger = logging.getLogger(__name__)
global _c10d_error_logger
_c10d_error_logger = _get_or_create_logger()

PG_WRAPPER_STORE_PREFIX = "pg_wrapper"


# Some reduce ops are not supported by complex numbers and will result in an error.
# We currently provide complex support to the distributed API by viewing
# complex tensors as real (torch.view_as_real), meaning that calling
# these unsupported ops will return garbage values rather than error out.
# (e.g. max(2+3i, 3+2i) = 3+3i)
# We'd like calls to unsupported ops to error out accordingly,
# rather than returning garbage values.
def supports_complex(reduceOp: ReduceOp) -> bool:
    denyList = [
        ReduceOp.MAX,
        ReduceOp.MIN,
        ReduceOp.PRODUCT,
        ReduceOp.BAND,
        ReduceOp.BOR,
        ReduceOp.BXOR,
    ]
    return reduceOp not in denyList


class Backend:
    """
    An enum-like class of available backends: GLOO, NCCL, UCC, MPI, and other registered
    backends.

    The values of this class are lowercase strings, e.g., ``"gloo"``. They can
    be accessed as attributes, e.g., ``Backend.NCCL``.

    This class can be directly called to parse the string, e.g.,
    ``Backend(backend_str)`` will check if ``backend_str`` is valid, and
    return the parsed lowercase string if so. It also accepts uppercase strings,
    e.g., ``Backend("GLOO")`` returns ``"gloo"``.

    .. note:: The entry ``Backend.UNDEFINED`` is present but only used as
              initial value of some fields. Users should neither use it directly
              nor assume its existence.
    """

    UNDEFINED = "undefined"
    GLOO = "gloo"
    NCCL = "nccl"
    UCC = "ucc"
    MPI = "mpi"

    _BackendPlugin = namedtuple("_BackendPlugin", ["creator_fn", "extended_api"])

    _plugins: Dict[str, _BackendPlugin] = {}

    backend_list = [UNDEFINED, GLOO, NCCL, UCC, MPI]

    def __new__(cls, name: str):
        if not isinstance(name, str):
            raise ValueError("Backend name must be a string, but got: {}".format(name))
        value = getattr(Backend, name.upper(), Backend.UNDEFINED)

        if value != Backend.GLOO and value != Backend.NCCL and value != Backend.UCC and value != Backend.MPI:
            value = name.lower()
        return value

    @classmethod
    def register_backend(cls, name, func, extended_api=False):
        """
        Registers a new backend with the given name and instantiating function.

        This class method is used by 3rd party ``ProcessGroup`` extension to
        register new backends.

        Args:
            name (str): Backend name of the ``ProcessGroup`` extension. It
                        should match the one in ``init_process_group()``.
            func (function): Function handler that instantiates the backend.
                             The function should be implemented in the backend
                             extension and takes four arguments, including
                             ``store``, ``rank``, ``world_size``, and ``timeout``.
            extended_api (bool, optional): Whether the backend supports extended argument structure.
                                           Default: ``False``. If set to ``True``, the backend
                                           will get an instance of ``c10d::DistributedBackendOptions``, and
                                           a process group options object as defined by the backend implementation.

        .. note:: This support of 3rd party backend is experimental and subject to change.

        """
        # Allow UCC plugin if Pytorch is not built with native support.
        # TODO: remove this exception once UCC plugin is fully deprecated.
        if (name != Backend.UCC or (name == Backend.UCC and is_ucc_available())):
            assert not hasattr(Backend, name.upper()), (
                f"{name.upper()} c10d backend already exist"
            )
        assert name.upper() not in Backend._plugins, (
            f"{name.upper()} c10d backend creator function already exist"
        )

        setattr(Backend, name.upper(), name.upper())
        Backend.backend_list.append(name.lower())
        Backend._plugins[name.upper()] = Backend._BackendPlugin(func, extended_api)

class BackendConfig:

    def __init__(self, backend: Union[str, Backend]):
        self.device_backend_map: Dict[torch.device, Backend] = {}
        # error check to make sure the config string is valid

        # Cases for when backend is a single string (without device types)
        if backend == Backend.UNDEFINED:
            # default config when backend is not specified
            self.device_backend_map = {
                "cpu": Backend.GLOO,
                "cuda": Backend.NCCL,
            }
        elif backend.lower() in Backend.backend_list:
            # backend applies to all devices (e.g. "NCCL", "GLOO", "UCC", "MPI", "custom_backend")
            backend_val = Backend(backend)
            self.device_backend_map = {
                "cpu": backend_val,
                "cuda": backend_val,
            }
        else:
            # custom backend string in format of "{device_type1}:{backend1},{device_type2}:{backend2}"
            # TODO
            pass

        required_devices = ["cpu", "cuda"]
        for device in required_devices:
            assert device in self.device_backend_map

    def __repr__(self):
        # string with all the device:backend pairs separared by commas
        return ",".join(f"{device}:{backend}" for device, backend in self.device_backend_map.items())

    def get_device_backend_map(self):
        return self.device_backend_map

# `_backend`, `dist_backend`, and `reduce_op` are here to maintain backward
# compatibility with pre-c10d distributed package.
# TODO: remove them when users are ready to take a hard dependency on PyTorch 1.
_backend: str = Backend.UNDEFINED
dist_backend = Backend


class _reduce_op:
    r"""
    Deprecated enum-like class for reduction operations: ``SUM``, ``PRODUCT``,
    ``MIN``, and ``MAX``.

    :class:`~torch.distributed.ReduceOp` is recommended to use instead.
    """

    def __init__(self):
        # __members__ is a dict storing key-value pairs for enum classes
        for k, v in ReduceOp.RedOpType.__members__.items():
            setattr(self, k, v)
        self.__members__ = ReduceOp.RedOpType.__members__

    def __getattribute__(self, key):
        warnings.warn(
            "torch.distributed.reduce_op is deprecated, please use "
            "torch.distributed.ReduceOp instead"
        )
        return object.__getattribute__(self, key)


reduce_op = _reduce_op()


# DO NOT USE THESE FIELDS DIRECTLY.
# Use them through the _world object to make sure the _world override mechanism
_pg_map: Dict[ProcessGroup, Tuple[str, Optional[Store]]] = {}
_pg_names: Dict[ProcessGroup, str] = {}
_pg_group_ranks: Dict[ProcessGroup, Dict[int, int]] = {}
# For a pg, it is a map from ProcessGroup to BackendConfig
_pg_backend_config: Dict[ProcessGroup, str] = {}
_group_count = 0
_tags_to_pg: Dict[str, List[ProcessGroup]] = {}
_pg_to_tag: Dict[ProcessGroup, str] = {}

class _World:
    """
    Container class for c10d process group state.
    This is used during registration and lookup of PG state.

    .. warning:: This is an experimental API inteded to expose the inner workings
       of c10d and is subject to change..
    """
    def __init__(self):
        self._default_pg = None

    @property
    def default_pg(self):
        """
        The default ProcessGroup includes all ranks of the cluster.
        This is used by c10d APIs when a ProcessGroup is needed but None is provided.
        """
        return self._default_pg

    @default_pg.setter
    def default_pg(self, value):
        self._default_pg = value

    @property
    def pg_map(self) -> Dict[ProcessGroup, Tuple[str, Optional[Store]]]:
        """
        Cached process groups
        For NCCL and GLOO pg, it is a map from ProcessGroup to (Backend, Store)
        For MPI pg, it is a map from ProcessGroup to (Backend, None)

        TODO don't expose the map, expose fine grained ops
        """
        global _pg_map
        return _pg_map

    @property
    def pg_names(self) -> Dict[ProcessGroup, str]:
        """
        Process group's names, map from ProcessGroup to str.

        TODO don't expose the map, expose fine grained ops
        """
        global _pg_names
        return _pg_names

    @property
    def pg_group_ranks(self) -> Dict[ProcessGroup, Dict[int, int]]:
        """
        Process group's global rank to local rank mapping
        TODO don't expose the map, expose fine grained ops
        """
        global _pg_group_ranks
        return _pg_group_ranks

    @property
    def pg_backend_config(self) -> Dict[ProcessGroup, str]:
        """
        Process group's backend config
        TODO don't expose the map, expose fine grained ops
        """
        global _pg_backend_config
        return _pg_backend_config

    @property
    def group_count(self) -> int:
        """
        Process group count for default naming.

        TODO don't expose group_count, use something else instead
        """
        global _group_count
        return _group_count

    @group_count.setter
    def group_count(self, value):
        """
        Count is used when computing the name of ProcessGroups when using global synchronization.
        """
        global _group_count
        _group_count = value

    @property
    def tags_to_pg(self) -> Dict[str, List[ProcessGroup]]:
        global _tags_to_pg
        return _tags_to_pg

    @property
    def pg_to_tag(self) -> Dict[ProcessGroup, str]:
        global _pg_to_tag
        return _pg_to_tag

_world = _World()
"""Holds the singleton instance of ``_World`` used by c10. Experimental extension point to override it"""

class _WorldMeta(type):
    """
    Meta class of ``group`` and ``GroupMember`` so they
    can have the class property ``WORLD``.
    """
    # Points to the default PG once initialized.
    @property
    def WORLD(cls) -> Optional[ProcessGroup]:
        return _world.default_pg

    @WORLD.setter
    def WORLD(cls, pg: Optional[ProcessGroup]):
        _world.default_pg = pg

class group(metaclass=_WorldMeta):
    pass

class GroupMember(metaclass=_WorldMeta):
    NON_GROUP_MEMBER = object()


# Default process group state
_default_pg_init_method = None

STORE_BASED_BARRIER_PREFIX = "store_based_barrier_key"


def _get_pg_device(group: ProcessGroup):
    """
    Returns the device to use with ``group``.
    This is cuda for NCCL and CPU for everything else
    """
    if _check_for_nccl_backend(group):
        return torch.device("cuda", torch.cuda.current_device())
    return torch.device("cpu")


def _store_based_barrier(rank, store, timeout):
    """
    Barrier based on store which is used for synchronizing processes after
    ``init_process_group`` or ``new_group``. Intended to be used only with
    those two methods and is not a generic alternative to ``barrier()``.
    """
    store_key = "{}:{}".format(STORE_BASED_BARRIER_PREFIX, _world.group_count)
    store.add(store_key, 1)
    logger.info("Added key: {} to store for rank: {}".format(store_key, rank))

    # Now wait for all workers to check in with the store.
    world_size = get_world_size()
    # Use 'add' instead of 'get' since for some store implementations 'add'
    # doesn't work well with 'get'. Ideally the store implementations should
    # be fixed, but for backward compatiblity reasons it is risky to change
    # the store implementations. Once, we completely migrate away from these
    # legacy stores, we can use 'get' here instead.
    worker_count = store.add(store_key, 0)
    start = time.time()
    log_time = time.time()
    while worker_count != world_size:
        time.sleep(0.01)
        worker_count = store.add(store_key, 0)

        # Print status periodically to keep track.
        if timedelta(seconds=(time.time() - log_time)) > timedelta(seconds=10):
            logger.info(
                "Waiting in store based barrier to initialize process group for "
                "rank: {}, key: {} (world_size={}, worker_count={}, timeout={})".format(
                    rank, store_key, world_size, worker_count, timeout
                )
            )
            log_time = time.time()

        if timedelta(seconds=(time.time() - start)) > timeout:
            raise RuntimeError(
                "Timed out initializing process group in store based barrier on "
                "rank: {}, for key: {} (world_size={}, worker_count={}, timeout={})".format(
                    rank, store_key, world_size, worker_count, timeout
                )
            )

    logger.info(
        f"Rank {rank}: Completed store-based barrier for key:{store_key} with {world_size} nodes."
    )


def _rank_not_in_group(group: ProcessGroup):
    """
    Helper that checks if the current process's rank is not in a given group.
    """
    if group is None:
        return False
    return group == GroupMember.NON_GROUP_MEMBER


def _warn_not_in_group(op_name):
    global_rank = -1 if GroupMember.WORLD is None else GroupMember.WORLD.rank()
    warnings.warn(
        f"Running {op_name} on global rank {global_rank} which does not "
        "belong to the given group."
    )


def get_group_rank(group: ProcessGroup, global_rank: int) -> int:
    """
    Translate a global rank into a group rank.

    ``global_rank`` must be part of ``group`` otherwise this raises RuntimeError.

    Args:
        group (ProcessGroup): ProcessGroup to find the relative rank.
        global_rank (int): Global rank to query.

    Returns:
        Group rank of ``global_rank`` relative to ``group``

    N.B. calling this function on the default process group returns identity
    """
    if group is GroupMember.WORLD:
        return global_rank
    if group not in _world.pg_group_ranks:
        raise RuntimeError(f"Group {group} is not registered, please create group with torch.distributed.new_group API")
    group_ranks = _world.pg_group_ranks[group]
    if global_rank not in group_ranks:
        raise RuntimeError(f"Global rank {global_rank} is not part of group {group}")

    return group_ranks[global_rank]

def get_global_rank(group: ProcessGroup, group_rank: int) -> int:
    """
    Translate a group rank into a global rank.

    ``group_rank`` must be part of `group` otherwise this raises RuntimeError.

    Args:
        group (ProcessGroup): ProcessGroup to find the global rank from.
        group_rank (int): Group rank to query.

    Returns:
        Global rank of ``group_rank`` relative to ``group``

    N.B. calling this function on the default process group returns identity
    """
    if group is GroupMember.WORLD:
        return group_rank
    if group not in _world.pg_group_ranks:
        raise RuntimeError(f"Group {group} is not registered, please create group with torch.distributed.new_group API")
    for rank, grp_rank in _world.pg_group_ranks[group].items():
        if grp_rank == group_rank:
            return rank
    raise RuntimeError(f"Group rank {group_rank} is not part of group {group}")

# TODO: remove this once the ecosystem moves away from it.
def _get_global_rank(group, rank):
    """
    This method is deprecated, please use get_global_rank.
    """
    warnings.warn(
        "torch.distributed.distributed_c10d._get_global_rank is deprecated "
        "please use torch.distributed.distributed_c10d.get_global_rank instead"
    )
    return get_global_rank(group, rank)


def get_process_group_ranks(group: ProcessGroup):
    """
    Get all ranks associated with ``group``.

    Args:
        group (ProcessGroup): ProcessGroup to get all ranks from.

    Returns:
        List of global ranks ordered by group rank.
    """
    return list(_world.pg_group_ranks[group].keys())

def _get_group_size(group):
    """
    Helper that gets a given group's world size.
    """
    if group is GroupMember.WORLD or group is None:
        default_pg = _get_default_group()
        return default_pg.size()
    return group.size()


def _check_single_tensor(param, param_name):
    """
    Helper to check that the parameter ``param_name`` is a single tensor.
    """
    if not isinstance(param, torch.Tensor):
        raise RuntimeError(
            "Invalid function argument. Expected parameter `{}` "
            "to be of type torch.Tensor.".format(param_name)
        )


def _check_tensor_list(param, param_name):
    """
    Helper to check that the parameter ``param_name`` is a list of tensors.
    """
    if not isinstance(param, list) or not all(
        isinstance(p, torch.Tensor) for p in param
    ):
        raise RuntimeError(
            "Invalid function argument. Expected parameter `{}` "
            "to be of type List[torch.Tensor].".format(param_name)
        )

def _as_iterable(obj) -> collections.abc.Iterable:
    return obj if isinstance(obj, list) else (obj,)

def _ensure_all_tensors_same_dtype(*tensors) -> None:
    last_dtype = None
    for tensor in itertools.chain(*map(_as_iterable, tensors)):
        tensor_dtype = tensor.dtype
        # Mixing complex and its element type is allowed
        if tensor_dtype.is_complex:
            tensor_dtype = torch.float32 if tensor_dtype == torch.complex64 else torch.complex128

        if last_dtype is None:
            last_dtype = tensor_dtype
        else:
            if last_dtype != tensor_dtype:
                raise RuntimeError(
                    "Invalid usage of tensors with different dtypes"
                    f"Found {last_dtype} and  {tensor.dtype}"
                )


def _check_op(op):
    """
    Helper to check that the ``op`` is either isend or irecv.
    """
    if op not in [isend, irecv]:
        raise RuntimeError(
            "Invalid ``op``. Expected ``op`` "
            "to be of type ``torch.distributed.isend`` or "
            "``torch.distributed.irecv``."
        )


def _check_p2p_op_list(p2p_op_list):
    """
    Helper to check that the ``p2p_op_list`` is a list of P2POp instances and
    all ops use the same group.
    """
    if not isinstance(p2p_op_list, list) or not all(
        isinstance(p2p_op, P2POp) for p2p_op in p2p_op_list
    ):
        raise RuntimeError(
            "Invalid ``p2p_op_list``. Each op is expected to "
            "to be of type ``torch.distributed.P2POp``."
        )

    group = p2p_op_list[0].group
    if not all(group == p2p_op.group for p2p_op in p2p_op_list):
        raise RuntimeError("All ops need to use the same group.")


def is_mpi_available() -> bool:
    """
    Checks if the MPI backend is available.
    """
    return _MPI_AVAILABLE


def is_nccl_available() -> bool:
    """
    Checks if the NCCL backend is available.
    """
    return _NCCL_AVAILABLE


def is_gloo_available() -> bool:
    """
    Checks if the Gloo backend is available.
    """
    return _GLOO_AVAILABLE


def is_ucc_available() -> bool:
    """
    Checks if the UCC backend is available.
    """
    return _UCC_AVAILABLE


def is_initialized() -> bool:
    """
    Checking if the default process group has been initialized
    """
    return GroupMember.WORLD is not None


def is_torchelastic_launched() -> bool:
    """
    Checks whether this process was launched with ``torch.distributed.elastic``
    (aka torchelastic). The existence of ``TORCHELASTIC_RUN_ID`` environment
    variable is used as a proxy to determine whether the current process
    was launched with torchelastic. This is a reasonable proxy since
    ``TORCHELASTIC_RUN_ID`` maps to the rendezvous id which is always a
    non-null value indicating the job id for peer discovery purposes..
    """
    return os.getenv("TORCHELASTIC_RUN_ID") is not None


def _get_default_group():
    """
    Getting the default process group created by init_process_group
    """
    if not is_initialized():
        raise RuntimeError(
            "Default process group has not been initialized, "
            "please make sure to call init_process_group."
        )
    return GroupMember.WORLD


def _get_default_store():
    """
    Getting the default store created by init_process_group
    """
    if not is_initialized():
        raise RuntimeError(
            "Default process group has not been initialized, "
            "please make sure to call init_process_group."
        )
    default_pg = _get_default_group()
    _, default_store = _world.pg_map[default_pg]
    return default_store


def _update_default_pg(pg):
    _world.default_pg = pg

def get_backend_config(group: Optional[ProcessGroup] = None) -> str:
    if group is None:
        pg = _get_default_group()
    else:
        pg = group
    if _rank_not_in_group(pg):
        raise RuntimeError("Invalid process group specified")
    backend_config = _world.pg_backend_config.get(pg)
    assert backend_config is not None
    return str(backend_config)

def get_backend(group: Optional[ProcessGroup] = None) -> str:
    """
    Returns the backend of the given process group.

    Args:
        group (ProcessGroup, optional): The process group to work on. The
            default is the general main process group. If another specific group
            is specified, the calling process must be part of :attr:`group`.

    Returns:
        The backend of the given process group as a lower case string.

    """
    if group is None:
        pg = _get_default_group()
    else:
        pg = group
    if _rank_not_in_group(pg):
        raise RuntimeError("Invalid process group specified")
    pg_store = _world.pg_map.get(pg, None)
    assert pg_store is not None
    return pg_store[0]


def init_process_group(
    backend: Union[str, Backend] = None,
    init_method: Optional[str] = None,
    timeout: timedelta = default_pg_timeout,
    world_size: int = -1,
    rank: int = -1,
    store: Optional[Store] = None,
    group_name: str = "",
    pg_options: Optional[Any] = None,
):
    """
    Initializes the default distributed process group, and this will also
    initialize the distributed package.

    There are 2 main ways to initialize a process group:
        1. Specify ``store``, ``rank``, and ``world_size`` explicitly.
        2. Specify ``init_method`` (a URL string) which indicates where/how
           to discover peers. Optionally specify ``rank`` and ``world_size``,
           or encode all required parameters in the URL and omit them.

    If neither is specified, ``init_method`` is assumed to be "env://".


    Args:
        backend (str or Backend, optional): The backend to use. Depending on
            build-time configurations, valid values include ``mpi``, ``gloo``,
            ``nccl``, and ``ucc``. If the backend is not provied, then both a ``gloo``
            and ``nccl`` backend will be created, see notes below for how multiple
            backends are managed. This field can be given as a lowercase string
            (e.g., ``"gloo"``), which can also be accessed via
            :class:`Backend` attributes (e.g., ``Backend.GLOO``). If using
            multiple processes per machine with ``nccl`` backend, each process
            must have exclusive access to every GPU it uses, as sharing GPUs
            between processes can result in deadlocks. ``ucc`` backend is
            experimental.
        init_method (str, optional): URL specifying how to initialize the
                                     process group. Default is "env://" if no
                                     ``init_method`` or ``store`` is specified.
                                     Mutually exclusive with ``store``.
        world_size (int, optional): Number of processes participating in
                                    the job. Required if ``store`` is specified.
        rank (int, optional): Rank of the current process (it should be a
                              number between 0 and ``world_size``-1).
                              Required if ``store`` is specified.
        store(Store, optional): Key/value store accessible to all workers, used
                                to exchange connection/address information.
                                Mutually exclusive with ``init_method``.
        timeout (timedelta, optional): Timeout for operations executed against
            the process group. Default value equals 30 minutes.
            This is applicable for the ``gloo`` backend. For ``nccl``, this is
            applicable only if the environment variable ``NCCL_BLOCKING_WAIT``
            or ``NCCL_ASYNC_ERROR_HANDLING`` is set to 1. When
            ``NCCL_BLOCKING_WAIT`` is set, this is the duration for which the
            process will block and wait for collectives to complete before
            throwing an exception. When ``NCCL_ASYNC_ERROR_HANDLING`` is set,
            this is the duration after which collectives will be aborted
            asynchronously and the process will crash. ``NCCL_BLOCKING_WAIT``
            will provide errors to the user which can be caught and handled,
            but due to its blocking nature, it has a performance overhead. On
            the other hand, ``NCCL_ASYNC_ERROR_HANDLING`` has very little
            performance overhead, but crashes the process on errors. This is
            done since CUDA execution is async and it is no longer safe to
            continue executing user code since failed async NCCL operations
            might result in subsequent CUDA operations running on corrupted
            data. Only one of these two environment variables should be set.
            For ``ucc``, blocking wait is supported similar to NCCL. However,
            async error handling is done differently since with UCC we have
            progress thread and not watch-dog thread.
        group_name (str, optional, deprecated): Group name.
        pg_options (ProcessGroupOptions, optional): process group options
            specifying what additional options need to be passed in during
            the construction of specific process groups. As of now, the only
            options we support is ``ProcessGroupNCCL.Options`` for the ``nccl``
            backend, ``is_high_priority_stream`` can be specified so that
            the nccl backend can pick up high priority cuda streams when
            there're compute kernels waiting.

    .. note:: To enable ``backend == Backend.MPI``, PyTorch needs to be built from source
        on a system that supports MPI.

    .. note:: Support for multiple backends is experimental. Currently when no backend is
        specified, both ``gloo`` and ``nccl`` backends will be created. The ``gloo`` backend
        will be used for collectives with CPU tensors and the ``nccl`` backend will be used
        for collectives with CUDA tensors.

    """
    global _world

    global _backend
    global _default_pg_init_method

    if not isinstance(timeout, timedelta):
        raise RuntimeError(
            "Expected timeout argument to be of type" "datetime.timedelta"
        )

    if GroupMember.WORLD is not None:
        raise RuntimeError("trying to initialize the default process group " "twice!")

    assert (store is None) or (
        init_method is None
    ), "Cannot specify both init_method and store."

    if store is not None:
        assert world_size > 0, "world_size must be positive if using store"
        assert rank >= 0, "rank must be non-negative if using store"
    elif init_method is None:
        init_method = "env://"

    if backend:
        backend = Backend(backend)
    else:
        backend = Backend("undefined")

    if backend == Backend.MPI:
        if world_size != -1 or rank != -1:
            warnings.warn(
                "For MPI backend, world_size ({}) and rank ({}) "
                "are ignored since they are assigned by the "
                "MPI runtime.".format(world_size, rank)
            )

        default_pg = _new_process_group_helper(
            -1, -1, [], backend, None, group_name=group_name, timeout=timeout
        )
        _update_default_pg(default_pg)
    else:
        # backward compatible API
        if store is None:
            rendezvous_iterator = rendezvous(
                init_method, rank, world_size, timeout=timeout
            )
            store, rank, world_size = next(rendezvous_iterator)
            store.set_timeout(timeout)

            # Use a PrefixStore to avoid accidental overrides of keys used by
            # different systems (e.g. RPC) in case the store is multi-tenant.
            store = PrefixStore("default_pg", store)

        default_pg = _new_process_group_helper(
            world_size,
            rank,
            [],
            backend,
            store,
            pg_options=pg_options,
            group_name=group_name,
            timeout=timeout
        )
        _update_default_pg(default_pg)

    _world.pg_group_ranks[GroupMember.WORLD] = {i: i for i in range(GroupMember.WORLD.size())}  # type: ignore[attr-defined, index]
    _backend = _world.pg_map[GroupMember.WORLD][0]  # type: ignore[index]
    _default_pg_init_method = init_method

    # barrier at the end to ensure that once we return from this method, all
    # process groups including global variables are updated correctly on all
    # ranks.
    if backend == Backend.MPI:
        # MPI backend doesn't use store.
        barrier()
    else:
        # Use store based barrier here since barrier() used a bunch of
        # default devices and messes up NCCL internal state.
        _store_based_barrier(rank, store, timeout)


def _new_process_group_helper(
    group_size,
    group_rank,
    global_ranks_in_group,
    backend,
    store,
    pg_options=None,
    group_name=None,
    timeout=default_pg_timeout,
    pg_tag=None
):
    """
    Create a new distributed process group.

    This function must be called by ALL processes in the global group, even if
    the calling process is not part of the newly created group. In that case,
    this function returns GroupMember.NON_GROUP_MEMBER.

    This function is called with ``global_ranks_in_group == []`` for the default group.

    Notes:
        Passing a PG and no tag should somehow ensure we recover exactly that PG. So <maybe> we need to NS tags.
    """
    global _world

    if not group_name:
        group_name = str(_world.group_count)
        _world.group_count = _world.group_count + 1

    if group_name in _world.pg_names.values():
        raise RuntimeError(
            "The specified group name has already been "
            "created, please use a different group name"
        )

    if not isinstance(timeout, timedelta):
        raise RuntimeError(
            "Expected timeout argument to be of type" "datetime.timedelta"
        )

    if pg_tag not in [None, ""]:
        # creating with the same tag and rank set results in the same underlying PG
<<<<<<< HEAD
        existing_group = _try_find_pg_by_ranks_and_tag(pg_tag, global_ranks_in_group)
=======
        existing_group = _find_pg_by_ranks_and_tag(pg_tag, global_ranks_in_group)
>>>>>>> e22d7912
        if existing_group:
            return existing_group

    # The list of group ranks is empty if we're creating the default group.
    is_default_group = len(global_ranks_in_group) == 0

    # If this is a subgroup (which means group_ranks is specified),
    # we check if the current process is a member of the new group.
    if not is_default_group:
        global_rank = _get_default_group().rank()
        if global_rank not in global_ranks_in_group:
            return GroupMember.NON_GROUP_MEMBER

    prefix_store = PrefixStore(f"{group_name}/", store)
    base_pg_options = ProcessGroup.Options(backend=str(backend))
    base_pg_options._timeout = timeout
    pg: ProcessGroup = ProcessGroup(prefix_store, group_rank, group_size, base_pg_options)
    backend_config = BackendConfig(backend)
    for device, backend_str in backend_config.get_device_backend_map().items():
        # Use the group name as prefix in the default store, such that
        # a single store can be reused by multiple groups.
        backend_prefix_store = PrefixStore(f"{device}/", prefix_store)

        if backend_str == Backend.MPI:
            if not is_mpi_available():
                raise RuntimeError(
                    "Distributed package doesn't have MPI built in."
                    " MPI is only included if you build PyTorch from"
                    " source on a host that has MPI installed."
                )
            backend_class = ProcessGroupMPI.create(global_ranks_in_group)
            backend_type = ProcessGroup.BackendType.MPI
            if not backend_class:
                return GroupMember.NON_GROUP_MEMBER
        elif backend_str == Backend.GLOO:
            # TODO: remove this check after lazy initialization is supported
            # if pg_options is not None:
            #     raise RuntimeError("GLOO options not supported")
            backend_class = ProcessGroupGloo(backend_prefix_store, group_rank, group_size, timeout=timeout)
            backend_type = ProcessGroup.BackendType.GLOO
        elif backend_str == Backend.NCCL:
            if not is_nccl_available():
                raise RuntimeError("Distributed package doesn't have NCCL " "built in")
            if pg_options is not None:
                assert isinstance(
                    pg_options, ProcessGroupNCCL.Options
                ), "Expected pg_options argument to be of type ProcessGroupNCCL.Options"
            else:
                # default pg_options for NCCL
                pg_options = ProcessGroupNCCL.Options()
                pg_options.is_high_priority_stream = False
                pg_options._timeout = timeout

            backend_class = ProcessGroupNCCL(backend_prefix_store, group_rank, group_size, pg_options)
            backend_type = ProcessGroup.BackendType.NCCL
        elif backend_str == Backend.UCC and is_ucc_available():
            # TODO: once UCC plugin is fully deprecated, remove
            # is_ucc_available() from above elif-condition and raise
            # RuntimeError if is_ucc_available() returns false.

            backend_class = ProcessGroupUCC(backend_prefix_store, group_rank, group_size, timeout=timeout)
            backend_type = ProcessGroup.BackendType.UCC
        else:
            assert backend_str.upper() in Backend._plugins, (
                f"Unknown c10d backend type {backend_str.upper()}"
            )

            backend_plugin = Backend._plugins[backend_str.upper()]
            creator_fn = backend_plugin.creator_fn
            extended_api = backend_plugin.extended_api
            backend_type = ProcessGroup.BackendType.CUSTOM

            if not extended_api:
                backend_class = creator_fn(backend_prefix_store, group_rank, group_size, timeout)
            else:
                dist_backend_opts = _DistributedBackendOptions()
                dist_backend_opts.store = backend_prefix_store
                dist_backend_opts.group_rank = group_rank
                dist_backend_opts.group_size = group_size
                dist_backend_opts.timeout = timeout
                dist_backend_opts.group_id = group_name
                dist_backend_opts.global_ranks_in_group = global_ranks_in_group

                backend_class = creator_fn(dist_backend_opts, pg_options)

        # Set sequence numbers for gloo and nccl backends.
        if backend_str in [Backend.GLOO, Backend.NCCL]:
            backend_class._set_sequence_number_for_group()
        # If the type is a sublcass of ProcessGroup then return this process group immediately
        # TODO: This defaults to the old behavior for PythonProcessGroups which overwrites the
        # ProcessGroup instance
        if issubclass(type(backend_class), ProcessGroup):
            pg = backend_class
            break

        # Process group wrapper initialization for supported PGs when TORCH_DISTRIBUTED_DEBUG is set
        if backend_str in [Backend.GLOO, Backend.NCCL, Backend.UCC]:
            # In debug mode and if GLOO is available, wrap in a wrapper PG that
            # enables enhanced collective checking for debuggability.
            if get_debug_level() == DebugLevel.DETAIL:
                if not _GLOO_AVAILABLE:
                    logger.info(
                        """TORCH_DISTRIBUTED_DEBUG was set to DETAIL, but
                                GLOO is not available. Build with Gloo to
                                create a wrapper process group in debug mode
                                to aid collective desynchronization debugging."""
                    )
                else:
                    backend_class = _create_process_group_wrapper(
                        wrapped_pg=backend_class,
                        store_prefix=group_name,
                        store=backend_prefix_store,
                        rank=group_rank,
                        world_size=group_size,
                        timeout=timeout,
                    )

        # only create single backend pg when backend is set to gloo, nccl, mpi, and ucc
        if backend in [Backend.GLOO, Backend.NCCL, Backend.UCC, Backend.MPI]:
            for device in backend_config.get_device_backend_map().keys():
                pg._register_backend(torch.device(device), backend_type, backend_class)

            # break out of outer loop to not create any more backends
            break
        else:
            pg._register_backend(torch.device(device), backend_type, backend_class)

    # update global state
    _world.pg_map[pg] = (backend, prefix_store)
    _world.pg_names[pg] = group_name
<<<<<<< HEAD

    # FIXME this should be moved to _World
    _pg_backend_config[pg] = str(backend_config)

    # "" is the default tag for user PGs
    if pg_tag in [None, ""]:
        pg_tag = f"ptd:{group_name}"
        _world.tags_to_pg.setdefault("", []).append(pg)
    else:
        pg_tag = f"user:{pg_tag}"

=======
    _world.pg_backend_config[pg] = str(backend_config)
    # "" is the default tag for user PGs
    if pg_tag in [None, ""]:
        pg_tag = f"ptd:{group_name}"
        _world.tags_to_pg.setdefault("", []).append(pg)
    else:
        pg_tag = f"user:{pg_tag}"

>>>>>>> e22d7912
    _world.tags_to_pg.setdefault(pg_tag, []).append(pg)
    _world.pg_to_tag[pg] = pg_tag
    return pg

def destroy_process_group(group: Optional[ProcessGroup] = None):
    """
    Destroy a given process group, and deinitialize the distributed package

    Args:
        group (ProcessGroup, optional): The process group to be destroyed, if
                                        group.WORLD is given, all process
                                        groups including the default one will
                                        be destroyed.
    """
    global _world

    if group == GroupMember.NON_GROUP_MEMBER:
        return

    if group is None:
        pg = GroupMember.WORLD
    else:
        pg = group

    assert pg is not None
    if _world.pg_map.get(pg, None) is None:
        raise RuntimeError("Invalid process group specified")

    if group is None or group == GroupMember.WORLD:
        _update_default_pg(None)
        _world.pg_map.clear()
        _world.pg_names.clear()
        _world.pg_group_ranks.clear()
        _world.pg_backend_config.clear()

        # when process group doesn't have an explicit name (only WORLD (default)
        # process group can have an explicit name), we use global _world.group_count
        # to generate the name. We need to reset the counter on destruction to
        # allow consistent value to be generated when we re-create process
        # groups after some trainers recover from failure
        #
        # We only reset this when WORLD is being destroyed because if this
        # process group is in good state, we aren't dealing with failures.
        _world.group_count = 0
    else:
        del _world.pg_map[pg]
        del _world.pg_names[pg]
        del _world.pg_group_ranks[pg]
        del _world.pg_backend_config[pg]


def get_rank(group: Optional[ProcessGroup] = None) -> int:
    """
    Returns the rank of the current process in the provided ``group`` or the
    default group if none was provided.

    Rank is a unique identifier assigned to each process within a distributed
    process group. They are always consecutive integers ranging from 0 to
    ``world_size``.

    Args:
        group (ProcessGroup, optional): The process group to work on. If None,
            the default process group will be used.

    Returns:
        The rank of the process group
        -1, if not part of the group

    """
    if _rank_not_in_group(group):
        return -1

    default_pg = _get_default_group()
    if group is None or group is GroupMember.WORLD:
        return default_pg.rank()

    return get_group_rank(group, default_pg.rank())


def get_world_size(group: Optional[ProcessGroup] = None) -> int:
    """
    Returns the number of processes in the current process group

    Args:
        group (ProcessGroup, optional): The process group to work on. If None,
            the default process group will be used.

    Returns:
        The world size of the process group
        -1, if not part of the group

    """
    if _rank_not_in_group(group):
        return -1

    return _get_group_size(group)


def isend(tensor: torch.Tensor, dst: int, group: Optional[ProcessGroup] = None, tag: int = 0) -> Work:
    """
    Sends a tensor asynchronously.

    .. warning::
        Modifying ``tensor`` before the request completes causes undefined
        behavior.

    Args:
        tensor (Tensor): Tensor to send.
        dst (int): Destination rank.
        group (ProcessGroup, optional): The process group to work on. If None,
            the default process group will be used.
        tag (int, optional): Tag to match send with remote recv

    Returns:
        A distributed request object.
        None, if not part of the group

    """
    _check_single_tensor(tensor, "tensor")
    if _rank_not_in_group(group):
        _warn_not_in_group("isend")
        return

    if group is None or group is GroupMember.WORLD:
        default_pg = _get_default_group()
        return default_pg.send([tensor], dst, tag)
    else:
        group_dst_rank = get_group_rank(group, dst)
        return group.send([tensor], group_dst_rank, tag)


def irecv(tensor: torch.Tensor, src: Optional[int] = None, group: Optional[ProcessGroup] = None, tag: int = 0) -> Work:
    """
    Receives a tensor asynchronously.

    Args:
        tensor (Tensor): Tensor to fill with received data.
        src (int, optional): Source rank. Will receive from any
            process if unspecified.
        group (ProcessGroup, optional): The process group to work on. If None,
            the default process group will be used.
        tag (int, optional): Tag to match recv with remote send

    Returns:
        A distributed request object.
        None, if not part of the group

    """
    _check_single_tensor(tensor, "tensor")
    if _rank_not_in_group(group):
        _warn_not_in_group("irecv")
        return

    if group is None or group is GroupMember.WORLD:
        pg = _get_default_group()
    else:
        pg = group

    if src is None:
        return pg.recv_anysource([tensor], tag)
    else:
        if pg is GroupMember.WORLD:
            return pg.recv([tensor], src, tag)
        else:
            group_src_rank = get_group_rank(pg, src)
            return pg.recv([tensor], group_src_rank, tag)


def send(tensor: torch.Tensor, dst: int, group: Optional[ProcessGroup] = None, tag: int = 0) -> None:
    """
    Sends a tensor synchronously.

    Args:
        tensor (Tensor): Tensor to send.
        dst (int): Destination rank. Destination rank should not be the same
        as the rank of the current process.
        group (ProcessGroup, optional): The process group to work on. If None,
            the default process group will be used.
        tag (int, optional): Tag to match send with remote recv

    """
    if get_rank() == dst:
        raise ValueError(
            "Invalid destination rank: destination rank should not be the same as "
            "the rank of the current process."
        )

    _check_single_tensor(tensor, "tensor")
    if _rank_not_in_group(group):
        _warn_not_in_group("send")
        return

    if group is None or group is GroupMember.WORLD:
        default_pg = _get_default_group()
        default_pg.send([tensor], dst, tag).wait()
    else:
        group_dst_rank = get_group_rank(group, dst)
        group.send([tensor], group_dst_rank, tag).wait()


def recv(tensor: torch.Tensor, src: Optional[int] = None, group: Optional[ProcessGroup] = None, tag: int = 0) -> int:
    """
    Receives a tensor synchronously.

    Args:
        tensor (Tensor): Tensor to fill with received data.
        src (int, optional): Source rank. Will receive from any
            process if unspecified.
        group (ProcessGroup, optional): The process group to work on. If None,
            the default process group will be used.
        tag (int, optional): Tag to match recv with remote send

    Returns:
        Sender rank
        -1, if not part of the group

    """
    _check_single_tensor(tensor, "tensor")
    if _rank_not_in_group(group):
        _warn_not_in_group("recv")
        return -1

    if group is None:
        pg = _get_default_group()
    else:
        pg = group

    if src is None:
        work = pg.recv_anysource([tensor], tag)
        work.wait()
        src_rank = work._source_rank()
        if group is None or group is GroupMember.WORLD:
            return src_rank
        else:
            return get_global_rank(pg, src_rank)
    else:
        if group is None or group is GroupMember.WORLD:
            pg.recv([tensor], src, tag).wait()
        else:
            group_src_rank = get_group_rank(pg, src)
            pg.recv([tensor], group_src_rank, tag).wait()
        return src


class P2POp:
    """
    A class to build point-to-point operations for ``batch_isend_irecv``.

    This class builds the type of P2P operation, communication buffer, peer rank,
    Process Group group, and tag. Instances of this class will be passed to
    ``batch_isend_irecv`` for point-to-point communications.

    Args:
        op (Callable): A function to send data to or receive data from a peer process.
            The type of ``op`` is either ``torch.distributed.isend`` or
            ``torch.distributed.irecv``.
        tensor (Tensor): Tensor to send or receive.
        peer (int): Destination or source rank.
        group (ProcessGroup, optional): The process group to work on. If None,
            the default process group will be used.
        tag (int, optional): Tag to match send with recv.
    """

    def __init__(self, op, tensor, peer, group=None, tag=0):
        self.op = op
        self.tensor = tensor
        self.peer = peer
        self.group = group
        self.tag = tag

    def __new__(cls, op, tensor, peer, group=None, tag=0):
        _check_op(op)
        _check_single_tensor(tensor, "tensor")
        return object.__new__(cls)


@contextlib.contextmanager
def _coalescing_manager(group, device, reqs):
    if group is None:
        group = _get_default_group()
    group._start_coalescing(device)
    try:
        yield
    finally:
        group._end_coalescing(device, reqs)


def batch_isend_irecv(p2p_op_list):
    """
    Send or Receive a batch of tensors asynchronously and return a list of requests.

    Process each of the operations in ``p2p_op_list`` and return the corresponding
    requests. NCCL, Gloo, and UCC backend are currently supported.

    Args:
        p2p_op_list: A list of point-to-point operations(type of each operator is
            ``torch.distributed.P2POp``). The order of the isend/irecv in the list
            matters and it needs to match with corresponding isend/irecv on the
            remote end.

    Returns:
        A list of distributed request objects returned by calling the corresponding
        op in the op_list.

    Examples:
        >>> # xdoctest: +SKIP("no rank")
        >>> send_tensor = torch.arange(2) + 2 * rank
        >>> recv_tensor = torch.randn(2)
        >>> send_op = dist.P2POp(dist.isend, send_tensor, (rank + 1)%world_size)
        >>> recv_op = dist.P2POp(dist.irecv, recv_tensor, (rank - 1 + world_size)%world_size)
        >>> reqs = batch_isend_irecv([send_op, recv_op])
        >>> for req in reqs:
        >>>     req.wait()
        >>> recv_tensor
        tensor([2, 3])     # Rank 0
        tensor([0, 1])     # Rank 1

    .. note:: Note that when this API is used with the NCCL PG backend, users must set
        the current GPU device with `torch.cuda.set_device`, otherwise it will
        lead to unexpected hang issues.

        In addition, if this API is the first collective call in the ``group``
        passed to ``dist.P2POp``, all ranks of the ``group`` must participate in
        this API call; otherwise, the behavior is undefined. If this API call is
        not the first collective call in the ``group``, batched P2P operations
        involving only a subset of ranks of the ``group`` are allowed.
    """
    _check_p2p_op_list(p2p_op_list)
    group = p2p_op_list[0].group
    device = p2p_op_list[0].tensor.device
    reqs = []
    with _coalescing_manager(group, device, reqs):
        for p2p_op in p2p_op_list:
            op = p2p_op.op
            tensor = p2p_op.tensor
            peer = p2p_op.peer
            curr_group = p2p_op.group
            tag = p2p_op.tag

            ret = op(tensor, peer, curr_group, tag)

            if ret is not None:
                reqs.append(ret)
    return reqs


def exception_handler(func):
    @functools.wraps(func)
    def wrapper(*args, **kwargs):
        try:
            return func(*args, **kwargs)
        except Exception as error:
            if is_initialized():
                error_msg_dict = {
                    "func_name": f"{func.__name__}",
                    "args": f"{args}, {kwargs}",
                    "backend": f"{get_backend(kwargs.get('group'))}",
                    "world_size": f"{get_world_size(kwargs.get('group'))}",
                    "global_rank": f"{get_rank()}",
                    "local_rank": f"{get_rank(kwargs.get('group'))}",
                    "error": f"{error}",
                }
            else:
                error_msg_dict = {
                    "func_name": f"{func.__name__}",
                    "args": f"{args}, {kwargs}",
                    "error": f"{error}",
                }
            _c10d_error_logger.debug(error_msg_dict)
            raise
    return wrapper


@exception_handler
def broadcast_multigpu(tensor_list, src, group=None, async_op=False, src_tensor=0):
    """
    Broadcasts the tensor to the whole group with multiple GPU tensors
    per node.

    ``tensor`` must have the same number of elements in all the GPUs from
    all processes participating in the collective. each tensor in the list must
    be on a different GPU

    Only nccl and gloo backend are currently supported
    tensors should only be GPU tensors

    Args:
        tensor_list (List[Tensor]): Tensors that participate in the collective
            operation. If ``src`` is the rank, then the specified ``src_tensor``
            element of ``tensor_list`` (``tensor_list[src_tensor]``) will be
            broadcast to all other tensors (on different GPUs) in the src process
            and all tensors in ``tensor_list`` of other non-src processes.
            You also need to make sure that ``len(tensor_list)`` is the same
            for all the distributed processes calling this function.

        src (int): Source rank.
        group (ProcessGroup, optional): The process group to work on. If None,
            the default process group will be used.
        async_op (bool, optional): Whether this op should be an async op
        src_tensor (int, optional): Source tensor rank within ``tensor_list``

    Returns:
        Async work handle, if async_op is set to True.
        None, if not async_op or if not part of the group

    """
    warnings.warn(
        "torch.distributed.broadcast_multigpu will be deprecated. If you must "
        "use it, please revisit our documentation later at "
        "https://pytorch.org/docs/master/distributed.html#multi-gpu-collective-functions"
    )

    if _rank_not_in_group(group):
        _warn_not_in_group("broadcast_multigpu")
        return

    opts = BroadcastOptions()
    opts.rootRank = src
    opts.rootTensor = src_tensor

    if group is None or group is GroupMember.WORLD:
        default_pg = _get_default_group()
        work = default_pg.broadcast(tensor_list, opts)
    else:
        group_src_rank = get_group_rank(group, src)
        opts.rootRank = group_src_rank
        work = group.broadcast(tensor_list, opts)
    if async_op:
        return work
    else:
        work.wait()


@exception_handler
def broadcast(tensor, src, group=None, async_op=False):
    """
    Broadcasts the tensor to the whole group.

    ``tensor`` must have the same number of elements in all processes
    participating in the collective.

    Args:
        tensor (Tensor): Data to be sent if ``src`` is the rank of current
            process, and tensor to be used to save received data otherwise.
        src (int): Source rank.
        group (ProcessGroup, optional): The process group to work on. If None,
            the default process group will be used.
        async_op (bool, optional): Whether this op should be an async op

    Returns:
        Async work handle, if async_op is set to True.
        None, if not async_op or if not part of the group

    """
    _check_single_tensor(tensor, "tensor")
    if _rank_not_in_group(group):
        _warn_not_in_group("broadcast")
        return

    opts = BroadcastOptions()
    opts.rootRank = src
    opts.rootTensor = 0

    if group is None or group is GroupMember.WORLD:
        default_pg = _get_default_group()
        work = default_pg.broadcast([tensor], opts)
    else:
        group_src_rank = get_group_rank(group, src)
        opts.rootRank = group_src_rank
        work = group.broadcast([tensor], opts)
    if async_op:
        return work
    else:
        work.wait()

@exception_handler
def all_reduce_multigpu(tensor_list, op=ReduceOp.SUM, group=None, async_op=False):
    r"""
    Reduces the tensor data across all machines in such a way that all get
    the final result. This function reduces a number of tensors on every node,
    while each tensor resides on different GPUs.
    Therefore, the input tensor in the tensor list needs to be GPU tensors.
    Also, each tensor in the tensor list needs to reside on a different GPU.

    After the call, all ``tensor`` in ``tensor_list`` is going to be bitwise
    identical in all processes.

    Complex tensors are supported.

    Only nccl and gloo backend is currently supported
    tensors should only be GPU tensors

    Args:
        tensor_list (List[Tensor]): List of input and output tensors of
            the collective. The function operates in-place and requires that
            each tensor to be a GPU tensor on different GPUs.
            You also need to make sure that ``len(tensor_list)`` is the same for
            all the distributed processes calling this function.
        op (optional): One of the values from
            ``torch.distributed.ReduceOp``
            enum.  Specifies an operation used for element-wise reductions.
        group (ProcessGroup, optional): The process group to work on. If
            ``None``, the default process group will be used.
        async_op (bool, optional): Whether this op should be an async op

    Returns:
        Async work handle, if async_op is set to True.
        None, if not async_op or if not part of the group

    """
    warnings.warn(
        "torch.distributed.all_reduce_multigpu will be deprecated. If you must "
        "use it, please revisit our documentation later at "
        "https://pytorch.org/docs/master/distributed.html#multi-gpu-collective-functions"
    )

    if _rank_not_in_group(group):
        return

    tensor_list = [
        t if not t.is_complex() else torch.view_as_real(t) for t in tensor_list
    ]

    opts = AllreduceOptions()
    opts.reduceOp = op
    if group is None:
        default_pg = _get_default_group()
        work = default_pg.allreduce(tensor_list, opts)
    else:
        work = group.allreduce(tensor_list, opts)

    if async_op:
        return work
    else:
        work.wait()

@exception_handler
def all_reduce(tensor, op=ReduceOp.SUM, group=None, async_op=False):
    """
    Reduces the tensor data across all machines in such a way that all get
    the final result.

    After the call ``tensor`` is going to be bitwise identical in all processes.

    Complex tensors are supported.

    Args:
        tensor (Tensor): Input and output of the collective. The function
            operates in-place.
        op (optional): One of the values from
            ``torch.distributed.ReduceOp``
            enum.  Specifies an operation used for element-wise reductions.
        group (ProcessGroup, optional): The process group to work on. If None,
            the default process group will be used.
        async_op (bool, optional): Whether this op should be an async op

    Returns:
        Async work handle, if async_op is set to True.
        None, if not async_op or if not part of the group

    Examples:
        >>> # xdoctest: +SKIP("no rank")
        >>> # All tensors below are of torch.int64 type.
        >>> # We have 2 process groups, 2 ranks.
        >>> tensor = torch.arange(2, dtype=torch.int64) + 1 + 2 * rank
        >>> tensor
        tensor([1, 2]) # Rank 0
        tensor([3, 4]) # Rank 1
        >>> dist.all_reduce(tensor, op=ReduceOp.SUM)
        >>> tensor
        tensor([4, 6]) # Rank 0
        tensor([4, 6]) # Rank 1

        >>> # All tensors below are of torch.cfloat type.
        >>> # We have 2 process groups, 2 ranks.
        >>> tensor = torch.tensor([1+1j, 2+2j], dtype=torch.cfloat) + 2 * rank * (1+1j)
        >>> tensor
        tensor([1.+1.j, 2.+2.j]) # Rank 0
        tensor([3.+3.j, 4.+4.j]) # Rank 1
        >>> dist.all_reduce(tensor, op=ReduceOp.SUM)
        >>> tensor
        tensor([4.+4.j, 6.+6.j]) # Rank 0
        tensor([4.+4.j, 6.+6.j]) # Rank 1

    """
    _check_single_tensor(tensor, "tensor")
    if _rank_not_in_group(group):
        _warn_not_in_group("all_reduce")
        return

    if tensor.is_complex():
        if not supports_complex(op):
            raise RuntimeError(f"all_reduce does not support {op} on complex tensors")
        tensor = torch.view_as_real(tensor)

    opts = AllreduceOptions()
    opts.reduceOp = op
    if group is None:
        default_pg = _get_default_group()
        work = default_pg.allreduce([tensor], opts)
    else:
        work = group.allreduce([tensor], opts)

    if async_op:
        return work
    else:
        work.wait()

@exception_handler
def all_reduce_coalesced(tensors, op=ReduceOp.SUM, group=None, async_op=False):
    """
    WARNING: at this time individual shape checking is not implemented across nodes.
    For example, if the rank 0 node passes [torch.rand(4), torch.rand(2)] and the
    rank 1 node passes [torch.rand(2), torch.rand(2), torch.rand(2)], the allreduce
    operation will proceed without complaint and return erroneous outputs. This lack
    of shape checking results in significant performance improvements but users of this
    function should take extra care to ensure that each node passes in tensors whose
    shapes match across nodes.

    Reduces each tensor in tensors (residing on the same device) across all machines
    in such a way that all get the final result.

    After the call each tensor in tensors is going to bitwise identical
    in all processes.

    Complex tensors are supported.

    Args:
        tensors (List[Tensor]): Input and output of the collective. The function
            operates in-place.
        op (Optional[ReduceOp]): One of the values from
            ``torch.distributed.ReduceOp`` enum. Specifies an operation used for
            element-wise reductions.
        group (ProcessGroup, optional): The process group to work on. If None,
            the default process group will be used.
        async_op (Optional[bool]): Whether this op should be an async op.

    Returns:
        Async work handle, if async_op is set to True.
        None, if not async_op or if not part of the group.

    """
    warnings.warn(
        "torch.distributed.all_reduce_coalesced will be deprecated. If you must "
        "use it, please revisit our documentation later at "
        "https://pytorch.org/docs/master/distributed.html#collective-functions"
    )
    _check_tensor_list(tensors, "tensor")
    _ensure_all_tensors_same_dtype(tensors)
    if _rank_not_in_group(group):
        _warn_not_in_group("all_reduce_coalesced")
        return

    if any([t.is_complex() for t in tensors]) and not supports_complex(op):
        raise RuntimeError(f"all_reduce does not support {op} on complex tensors")

    tensors = [t if not t.is_complex() else torch.view_as_real(t) for t in tensors]

    opts = AllreduceCoalescedOptions()
    opts.reduceOp = op
    if group is None:
        default_pg = _get_default_group()
        work = default_pg.allreduce_coalesced(tensors, opts)
    else:
        work = group.allreduce_coalesced(tensors, opts)

    if async_op:
        return work.get_future()
    else:
        work.wait()

@exception_handler
def reduce_multigpu(
    tensor_list, dst, op=ReduceOp.SUM, group=None, async_op=False, dst_tensor=0
):
    """
    Reduces the tensor data on multiple GPUs across all machines. Each tensor
    in ``tensor_list`` should reside on a separate GPU

    Only the GPU of ``tensor_list[dst_tensor]`` on the process with rank ``dst``
    is going to receive the final result.

    Only nccl backend is currently supported
    tensors should only be GPU tensors

    Args:
        tensor_list (List[Tensor]): Input and output GPU tensors of the
            collective. The function operates in-place.
            You also need to make sure that ``len(tensor_list)`` is the same for
            all the distributed processes calling this function.
        dst (int): Destination rank
        op (optional): One of the values from
            ``torch.distributed.ReduceOp``
            enum.  Specifies an operation used for element-wise reductions.
        group (ProcessGroup, optional): The process group to work on. If None,
            the default process group will be used.
        async_op (bool, optional): Whether this op should be an async op
        dst_tensor (int, optional): Destination tensor rank within
                                    ``tensor_list``

    Returns:
        Async work handle, if async_op is set to True.
        None, otherwise

    """
    warnings.warn(
        "torch.distributed.reduce_multigpu will be deprecated. If you must "
        "use it, please revisit our documentation later at "
        "https://pytorch.org/docs/master/distributed.html#multi-gpu-collective-functions"
    )

    if _rank_not_in_group(group):
        _warn_not_in_group("reduce_multigpu")
        return

    opts = ReduceOptions()
    opts.reduceOp = op
    opts.rootRank = dst
    opts.rootTensor = dst_tensor

    if group is None or group is GroupMember.WORLD:
        default_pg = _get_default_group()
        work = default_pg.reduce(tensor_list, opts)
    else:
        group_dst_rank = get_group_rank(group, dst)
        opts.rootRank = group_dst_rank
        work = group.reduce(tensor_list, opts)

    if async_op:
        return work
    else:
        work.wait()

@exception_handler
def reduce(tensor, dst, op=ReduceOp.SUM, group=None, async_op=False):
    """
    Reduces the tensor data across all machines.

    Only the process with rank ``dst`` is going to receive the final result.

    Args:
        tensor (Tensor): Input and output of the collective. The function
            operates in-place.
        dst (int): Destination rank
        op (optional): One of the values from
            ``torch.distributed.ReduceOp``
            enum.  Specifies an operation used for element-wise reductions.
        group (ProcessGroup, optional): The process group to work on. If None,
            the default process group will be used.
        async_op (bool, optional): Whether this op should be an async op

    Returns:
        Async work handle, if async_op is set to True.
        None, if not async_op or if not part of the group

    """
    _check_single_tensor(tensor, "tensor")
    if _rank_not_in_group(group):
        _warn_not_in_group("reduce")
        return

    opts = ReduceOptions()
    opts.reduceOp = op
    opts.rootRank = dst

    if group is None or group is GroupMember.WORLD:
        default_pg = _get_default_group()
        work = default_pg.reduce([tensor], opts)
    else:
        group_dst_rank = get_group_rank(group, dst)
        opts.rootRank = group_dst_rank
        work = group.reduce([tensor], opts)

    if async_op:
        return work
    else:
        work.wait()

@exception_handler
def all_gather_multigpu(
    output_tensor_lists, input_tensor_list, group=None, async_op=False
):
    """
    Gathers tensors from the whole group in a list.
    Each tensor in ``tensor_list`` should reside on a separate GPU

    Only nccl backend is currently supported
    tensors should only be GPU tensors

    Complex tensors are supported.

    Args:
        output_tensor_lists (List[List[Tensor]]): Output lists. It should
            contain correctly-sized tensors on each GPU to be used for output
            of the collective, e.g. ``output_tensor_lists[i]`` contains the
            all_gather result that resides on the GPU of
            ``input_tensor_list[i]``.

            Note that each element of ``output_tensor_lists`` has the size of
            ``world_size * len(input_tensor_list)``, since the function all
            gathers the result from every single GPU in the group. To interpret
            each element of ``output_tensor_lists[i]``, note that
            ``input_tensor_list[j]`` of rank k will be appear in
            ``output_tensor_lists[i][k * world_size + j]``

            Also note that ``len(output_tensor_lists)``, and the size of each
            element in ``output_tensor_lists`` (each element is a list,
            therefore ``len(output_tensor_lists[i])``) need to be the same
            for all the distributed processes calling this function.

        input_tensor_list (List[Tensor]): List of tensors(on different GPUs) to
            be broadcast from current process.
            Note that ``len(input_tensor_list)`` needs to be the same for
            all the distributed processes calling this function.

        group (ProcessGroup, optional): The process group to work on. If None,
            the default process group will be used.
        async_op (bool, optional): Whether this op should be an async op

    Returns:
        Async work handle, if async_op is set to True.
        None, if not async_op or if not part of the group

    """
    warnings.warn(
        "torch.distributed.all_gather_multigpu will be deprecated. If you must "
        "use it, please revisit our documentation later at "
        "https://pytorch.org/docs/master/distributed.html#multi-gpu-collective-functions"
    )

    if _rank_not_in_group(group):
        _warn_not_in_group("all_gather_multigpu")
        return

    output_tensor_lists = [
        [t if not t.is_complex() else torch.view_as_real(t) for t in l]
        for l in output_tensor_lists
    ]
    input_tensor_list = [
        t if not t.is_complex() else torch.view_as_real(t) for t in input_tensor_list
    ]

    if group is None:
        default_pg = _get_default_group()
        work = default_pg.allgather(output_tensor_lists, input_tensor_list)
    else:
        work = group.allgather(output_tensor_lists, input_tensor_list)

    if async_op:
        return work
    else:
        work.wait()


def _object_to_tensor(obj, device):
    f = io.BytesIO()
    _pickler(f).dump(obj)
    byte_storage = torch.ByteStorage._from_buffer(f.getvalue())  # type: ignore[attr-defined]
    # Do not replace `torch.ByteTensor` or `torch.LongTensor` with torch.tensor and specifying dtype.
    # Otherwise, it will casue 100X slowdown.
    # See: https://github.com/pytorch/pytorch/issues/65696
    byte_tensor = torch.ByteTensor(byte_storage).to(device)
    local_size = torch.LongTensor([byte_tensor.numel()]).to(device)
    return byte_tensor, local_size


def _tensor_to_object(tensor, tensor_size):
    tensor = tensor.cpu()
    buf = tensor.numpy().tobytes()[:tensor_size]
    return _unpickler(io.BytesIO(buf)).load()


def _check_for_nccl_backend(group):
    pg = group or _get_default_group()
    # Gate PG wrapper check on Gloo availability.
    if _GLOO_AVAILABLE:
        # It is not expected for PG to be wrapped many times, but support it just
        # in case
        while isinstance(pg, _ProcessGroupWrapper):
            pg = pg.wrapped_pg

    return (
        is_nccl_available() and
        pg.name() == Backend.NCCL
    )


@exception_handler
def all_gather_object(object_list, obj, group=None):
    """
    Gathers picklable objects from the whole group into a list. Similar to
    :func:`all_gather`, but Python objects can be passed in. Note that the object
    must be picklable in order to be gathered.

    Args:
        object_list (list[Any]): Output list. It should be correctly sized as the
            size of the group for this collective and will contain the output.
        obj (Any): Pickable Python object to be broadcast from current process.
        group (ProcessGroup, optional): The process group to work on. If None,
            the default process group will be used. Default is ``None``.

    Returns:
        None. If the calling rank is part of this group, the output of the
        collective will be populated into the input ``object_list``. If the
        calling rank is not part of the group, the passed in ``object_list`` will
        be unmodified.

    .. note:: Note that this API differs slightly from the :func:`all_gather`
        collective since it does not provide an ``async_op`` handle and thus
        will be a blocking call.

    .. note:: For NCCL-based processed groups, internal tensor representations
        of objects must be moved to the GPU device before communication takes
        place. In this case, the device used is given by
        ``torch.cuda.current_device()`` and it is the user's responsiblity to
        ensure that this is set so that each rank has an individual GPU, via
        ``torch.cuda.set_device()``.

    .. warning::
        :func:`all_gather_object` uses ``pickle`` module implicitly, which is
        known to be insecure. It is possible to construct malicious pickle data
        which will execute arbitrary code during unpickling. Only call this
        function with data you trust.

    Example::
        >>> # xdoctest: +SKIP("need process group init")
        >>> # Note: Process group initialization omitted on each rank.
        >>> import torch.distributed as dist
        >>> # Assumes world_size of 3.
        >>> gather_objects = ["foo", 12, {1: 2}] # any picklable object
        >>> output = [None for _ in gather_objects]
        >>> dist.all_gather_object(output, gather_objects[dist.get_rank()])
        >>> output
        ['foo', 12, {1: 2}]
    """
    if _rank_not_in_group(group):
        _warn_not_in_group("all_gather_object")
        return

    current_device = _get_pg_device(group)
    input_tensor, local_size = _object_to_tensor(obj, current_device)

    # Gather all local sizes. This is so that we can find the max size, and index
    # until the correct size when deserializing the tensors.
    group_size = get_world_size(group=group)
    object_sizes_tensor = torch.zeros(
        group_size, dtype=torch.long, device=current_device
    )
    object_size_list = [
        object_sizes_tensor[i].unsqueeze(dim=0) for i in range(group_size)
    ]
    # Allgather tensor sizes
    all_gather(object_size_list, local_size, group=group)
    max_object_size = int(max(object_size_list).item())  # type: ignore[type-var]
    # Resize tensor to max size across all ranks.
    input_tensor.resize_(max_object_size)
    coalesced_output_tensor = torch.empty(
        max_object_size * group_size, dtype=torch.uint8, device=current_device
    )
    # Output tensors are nonoverlapping views of coalesced_output_tensor
    output_tensors = [
        coalesced_output_tensor[max_object_size * i : max_object_size * (i + 1)]
        for i in range(group_size)
    ]
    all_gather(output_tensors, input_tensor, group=group)
    # Deserialize outputs back to object.
    for i, tensor in enumerate(output_tensors):
        tensor = tensor.type(torch.uint8)
        if tensor.device != torch.device("cpu"):
            tensor = tensor.cpu()
        tensor_size = object_size_list[i]
        object_list[i] = _tensor_to_object(tensor, tensor_size)


@exception_handler
def gather_object(obj, object_gather_list=None, dst=0, group=None):
    """
    Gathers picklable objects from the whole group in a single process.
    Similar to :func:`gather`, but Python objects can be passed in. Note that the
    object must be picklable in order to be gathered.

    Args:
        obj (Any): Input object. Must be picklable.
        object_gather_list (list[Any]): Output list. On the ``dst`` rank, it
            should be correctly sized as the size of the group for this
            collective and will contain the output. Must be ``None`` on non-dst
            ranks. (default is ``None``)
        dst (int, optional): Destination rank. (default is 0)
        group: (ProcessGroup, optional): The process group to work on. If None,
            the default process group will be used. Default is ``None``.

    Returns:
        None. On the ``dst`` rank, ``object_gather_list`` will contain the
        output of the collective.

    .. note:: Note that this API differs slightly from the gather collective
        since it does not provide an async_op handle and thus will be a blocking
        call.

    .. note:: For NCCL-based processed groups, internal tensor representations
        of objects must be moved to the GPU device before communication takes
        place. In this case, the device used is given by
        ``torch.cuda.current_device()`` and it is the user's responsiblity to
        ensure that this is set so that each rank has an individual GPU, via
        ``torch.cuda.set_device()``.

    .. warning::
        :func:`gather_object` uses ``pickle`` module implicitly, which is
        known to be insecure. It is possible to construct malicious pickle data
        which will execute arbitrary code during unpickling. Only call this
        function with data you trust.

    Example::
        >>> # xdoctest: +SKIP("need process group init")
        >>> # Note: Process group initialization omitted on each rank.
        >>> import torch.distributed as dist
        >>> # Assumes world_size of 3.
        >>> gather_objects = ["foo", 12, {1: 2}] # any picklable object
        >>> output = [None for _ in gather_objects]
        >>> dist.gather_object(
        ...     gather_objects[dist.get_rank()],
        ...     output if dist.get_rank() == 0 else None,
        ...     dst=0
        ... )
        >>> # On rank 0
        >>> output
        ['foo', 12, {1: 2}]
    """
    if _rank_not_in_group(group):
        _warn_not_in_group("gather_object")
        return

    # Ensure object_gather_list is specified appopriately.
    my_rank = get_rank()
    _validate_output_list_for_rank(my_rank, dst, object_gather_list)
    current_device = _get_pg_device(group)
    input_tensor, local_size = _object_to_tensor(obj, current_device)

    # Gather all local sizes. This is so that we can find the max size, and index
    # until the correct size when deserializing the tensors.
    group_size = get_world_size(group=group)
    object_sizes_tensor = torch.zeros(
        group_size, dtype=torch.long, device=current_device
    )
    object_size_list = [
        object_sizes_tensor[i].unsqueeze(dim=0) for i in range(group_size)
    ]
    # Allgather tensor sizes. An all-gather is needed here despite this being a
    # gather, since each rank needs to broadcast a tensor of the same (maximal)
    # size.
    all_gather(object_size_list, local_size, group=group)
    max_object_size = int(max(object_size_list).item())  # type: ignore[type-var]
    # Resize tensor to max size across all ranks.
    input_tensor.resize_(max_object_size)
    # Avoid populating output tensors if the result won't be gathered on this rank.
    if my_rank == dst:
        coalesced_output_tensor = torch.empty(
            max_object_size * group_size, dtype=torch.uint8, device=current_device
        )
        # Output tensors are nonoverlapping views of coalesced_output_tensor
        output_tensors = [
            coalesced_output_tensor[max_object_size * i : max_object_size * (i + 1)]
            for i in range(group_size)
        ]
    # All ranks call gather with equal-sized tensors.
    gather(
        input_tensor,
        gather_list=output_tensors if my_rank == dst else None,
        dst=dst,
        group=group,
    )
    if my_rank != dst:
        return
    for i, tensor in enumerate(output_tensors):
        tensor = tensor.type(torch.uint8)
        tensor_size = object_size_list[i]
        object_gather_list[i] = _tensor_to_object(tensor, tensor_size)


@exception_handler
def broadcast_object_list(object_list, src=0, group=None, device=None):
    """
    Broadcasts picklable objects in ``object_list`` to the whole group. Similar
    to :func:`broadcast`, but Python objects can be passed in.
    Note that all objects in ``object_list`` must be picklable in order to be
    broadcasted.

    Args:
        object_list (List[Any]): List of input objects to broadcast.
            Each object must be picklable. Only objects on the ``src`` rank will
            be broadcast, but each rank must provide lists of equal sizes.
        src (int): Source rank from which to broadcast ``object_list``.
        group: (ProcessGroup, optional): The process group to work on. If None,
            the default process group will be used. Default is ``None``.
        device (``torch.device``, optional): If not None, the objects are
            serialized and converted to tensors which are moved to the
            ``device`` before broadcasting. Default is ``None``.

    Returns:
        ``None``. If rank is part of the group, ``object_list`` will contain the
        broadcasted objects from ``src`` rank.

    .. note:: For NCCL-based process groups, internal tensor representations
        of objects must be moved to the GPU device before communication takes
        place. In this case, the device used is given by
        ``torch.cuda.current_device()`` and it is the user's responsibility to
        ensure that this is set so that each rank has an individual GPU, via
        ``torch.cuda.set_device()``.

    .. note:: Note that this API differs slightly from the :func:`all_gather`
        collective since it does not provide an ``async_op`` handle and thus
        will be a blocking call.

    .. warning::
        :func:`broadcast_object_list` uses ``pickle`` module implicitly, which
        is known to be insecure. It is possible to construct malicious pickle
        data which will execute arbitrary code during unpickling. Only call this
        function with data you trust.

    Example::
        >>> # xdoctest: +SKIP("need process group init")
        >>> # Note: Process group initialization omitted on each rank.
        >>> import torch.distributed as dist
        >>> if dist.get_rank() == 0:
        >>>     # Assumes world_size of 3.
        >>>     objects = ["foo", 12, {1: 2}] # any picklable object
        >>> else:
        >>>     objects = [None, None, None]
        >>> # Assumes backend is not NCCL
        >>> device = torch.device("cpu")
        >>> dist.broadcast_object_list(objects, src=0, device=device)
        >>> objects
        ['foo', 12, {1: 2}]
    """
    if _rank_not_in_group(group):
        _warn_not_in_group("broadcast_object_list")
        return

    # Current device selection.
    # To preserve backwards compatibility, ``device`` is default to ``None``
    # in which case we run current logic of device selection, i.e.
    # ``current_device`` is CUDA if backend is NCCL otherwise CPU device. In the
    # case it is not ``None`` we move the size and object tensors to be
    # broadcasted to this device.
    current_device = device or _get_pg_device(group)
    my_rank = get_rank()
    # Serialize object_list elements to tensors on src rank.
    if my_rank == src:
        tensor_list, size_list = zip(*[_object_to_tensor(obj, current_device) for obj in object_list])
        object_sizes_tensor = torch.cat(size_list)
    else:
        object_sizes_tensor = torch.empty(len(object_list), dtype=torch.long, device=current_device)

    # Broadcast object sizes
    broadcast(object_sizes_tensor, src=src, group=group)

    # Concatenate and broadcast serialized object tensors
    if my_rank == src:
        object_tensor = torch.cat(tensor_list)
    else:
        object_tensor = torch.empty(  # type: ignore[call-overload]
            torch.sum(object_sizes_tensor).item(),  # type: ignore[arg-type]
            dtype=torch.uint8,
            device=current_device
        )

    broadcast(object_tensor, src=src, group=group)
    # Deserialize objects using their stored sizes.
    offset = 0
    if my_rank != src:
        for i, obj_size in enumerate(object_sizes_tensor):
            obj_view = object_tensor[offset : offset + obj_size]
            obj_view = obj_view.type(torch.uint8)
            if obj_view.device != torch.device("cpu"):
                obj_view = obj_view.cpu()
            offset += obj_size
            object_list[i] = _tensor_to_object(obj_view, obj_size)


@exception_handler
def scatter_object_list(
    scatter_object_output_list, scatter_object_input_list, src=0, group=None
):
    """
    Scatters picklable objects in ``scatter_object_input_list`` to the whole
    group. Similar to :func:`scatter`, but Python objects can be passed in. On
    each rank, the scattered object will be stored as the first element of
    ``scatter_object_output_list``. Note that all objects in
    ``scatter_object_input_list`` must be picklable in order to be scattered.

    Args:
        scatter_object_output_list (List[Any]): Non-empty list whose first
            element will store the object scattered to this rank.
        scatter_object_input_list (List[Any]): List of input objects to scatter.
            Each object must be picklable. Only objects on the ``src`` rank will
            be scattered, and the argument can be ``None`` for non-src ranks.
        src (int): Source rank from which to scatter
            ``scatter_object_input_list``.
        group: (ProcessGroup, optional): The process group to work on. If None,
            the default process group will be used. Default is ``None``.

    Returns:
        ``None``. If rank is part of the group, ``scatter_object_output_list``
        will have its first element set to the scattered object for this rank.

    .. note:: Note that this API differs slightly from the scatter collective
        since it does not provide an ``async_op`` handle and thus will be a
        blocking call.

    .. warning::
        :func:`scatter_object_list` uses ``pickle`` module implicitly, which
        is known to be insecure. It is possible to construct malicious pickle
        data which will execute arbitrary code during unpickling. Only call this
        function with data you trust.

    Example::
        >>> # xdoctest: +SKIP("need process group init")
        >>> # Note: Process group initialization omitted on each rank.
        >>> import torch.distributed as dist
        >>> if dist.get_rank() == 0:
        >>>     # Assumes world_size of 3.
        >>>     objects = ["foo", 12, {1: 2}] # any picklable object
        >>> else:
        >>>     # Can be any list on non-src ranks, elements are not used.
        >>>     objects = [None, None, None]
        >>> output_list = [None]
        >>> dist.scatter_object_list(output_list, objects, src=0)
        >>> # Rank i gets objects[i]. For example, on rank 2:
        >>> output_list
        [{1: 2}]
    """
    if _rank_not_in_group(group):
        _warn_not_in_group("scatter_object_list")
        return

    if (
        not isinstance(scatter_object_output_list, list)
        or len(scatter_object_output_list) < 1
    ):
        raise RuntimeError(
            "Expected argument scatter_object_output_list to be a list of size at least 1."
        )

    my_rank = get_rank(group)
    pg_device = _get_pg_device(group)
    if my_rank == src:
        tensor_list, tensor_sizes = zip(
            *[_object_to_tensor(obj, pg_device) for obj in scatter_object_input_list]
        )
        tensor_list, tensor_sizes = list(tensor_list), list(tensor_sizes)

    # Src rank broadcasts the maximum tensor size. This is because all ranks are
    # expected to call into scatter() with equal-sized tensors.
    if my_rank == src:
        max_tensor_size = max(tensor_sizes)
        for tensor in tensor_list:
            tensor.resize_(max_tensor_size)
    else:
        max_tensor_size = torch.tensor([0], dtype=torch.long, device=pg_device)
    broadcast(max_tensor_size, src=src, group=group)

    # Scatter actual serialized objects
    output_tensor = torch.empty(max_tensor_size.item(), dtype=torch.uint8, device=pg_device)
    scatter(
        output_tensor,
        scatter_list=None if my_rank != src else tensor_list,
        src=src,
        group=group,
    )

    # Scatter per-object sizes to trim tensors when deserializing back to object
    obj_tensor_size = torch.tensor([0], dtype=torch.long, device=pg_device)
    scatter(
        obj_tensor_size,
        scatter_list=None if my_rank != src else tensor_sizes,
        src=src,
        group=group,
    )

    # Deserialize back to object
    scatter_object_output_list[0] = _tensor_to_object(output_tensor, obj_tensor_size)


@exception_handler
def all_gather(tensor_list, tensor, group=None, async_op=False):
    """
    Gathers tensors from the whole group in a list.

    Complex tensors are supported.

    Args:
        tensor_list (list[Tensor]): Output list. It should contain
            correctly-sized tensors to be used for output of the collective.
        tensor (Tensor): Tensor to be broadcast from current process.
        group (ProcessGroup, optional): The process group to work on. If None,
            the default process group will be used.
        async_op (bool, optional): Whether this op should be an async op

    Returns:
        Async work handle, if async_op is set to True.
        None, if not async_op or if not part of the group

    Examples:
        >>> # xdoctest: +SKIP("need process group init")
        >>> # All tensors below are of torch.int64 dtype.
        >>> # We have 2 process groups, 2 ranks.
        >>> tensor_list = [torch.zeros(2, dtype=torch.int64) for _ in range(2)]
        >>> tensor_list
        [tensor([0, 0]), tensor([0, 0])] # Rank 0 and 1
        >>> tensor = torch.arange(2, dtype=torch.int64) + 1 + 2 * rank
        >>> tensor
        tensor([1, 2]) # Rank 0
        tensor([3, 4]) # Rank 1
        >>> dist.all_gather(tensor_list, tensor)
        >>> tensor_list
        [tensor([1, 2]), tensor([3, 4])] # Rank 0
        [tensor([1, 2]), tensor([3, 4])] # Rank 1

        >>> # All tensors below are of torch.cfloat dtype.
        >>> # We have 2 process groups, 2 ranks.
        >>> tensor_list = [torch.zeros(2, dtype=torch.cfloat) for _ in range(2)]
        >>> tensor_list
        [tensor([0.+0.j, 0.+0.j]), tensor([0.+0.j, 0.+0.j])] # Rank 0 and 1
        >>> tensor = torch.tensor([1+1j, 2+2j], dtype=torch.cfloat) + 2 * rank * (1+1j)
        >>> tensor
        tensor([1.+1.j, 2.+2.j]) # Rank 0
        tensor([3.+3.j, 4.+4.j]) # Rank 1
        >>> dist.all_gather(tensor_list, tensor)
        >>> tensor_list
        [tensor([1.+1.j, 2.+2.j]), tensor([3.+3.j, 4.+4.j])] # Rank 0
        [tensor([1.+1.j, 2.+2.j]), tensor([3.+3.j, 4.+4.j])] # Rank 1

    """
    _check_tensor_list(tensor_list, "tensor_list")
    _check_single_tensor(tensor, "tensor")
    _ensure_all_tensors_same_dtype(tensor_list, tensor)
    if _rank_not_in_group(group):
        _warn_not_in_group("all_gather")
        return

    tensor_list = [
        t if not t.is_complex() else torch.view_as_real(t) for t in tensor_list
    ]
    tensor = tensor if not tensor.is_complex() else torch.view_as_real(tensor)

    if group is None:
        default_pg = _get_default_group()
        work = default_pg.allgather([tensor_list], [tensor])
    else:
        work = group.allgather([tensor_list], [tensor])

    if async_op:
        return work
    else:
        work.wait()


@exception_handler
def all_gather_into_tensor(output_tensor, input_tensor, group=None, async_op=False):
    """
    Gather tensors from all ranks and put them in a single output tensor.

    Args:
        output_tensor (Tensor): Output tensor to accommodate tensor elements
            from all ranks. It must be correctly sized to have one of the
            following forms:
            (i) a concatenation of all the input tensors along the primary
            dimension; for definition of "concatenation", see ``torch.cat()``;
            (ii) a stack of all the input tensors along the primary dimension;
            for definition of "stack", see ``torch.stack()``.
            Examples below may better explain the supported output forms.
        input_tensor (Tensor): Tensor to be gathered from current rank.
            Different from the ``all_gather`` API, the input tensors in this
            API must have the same size across all ranks.
        group (ProcessGroup, optional): The process group to work on. If None,
            the default process group will be used.
        async_op (bool, optional): Whether this op should be an async op

    Returns:
        Async work handle, if async_op is set to True.
        None, if not async_op or if not part of the group

    Examples:
        >>> # xdoctest: +SKIP("need process group init")
        >>> # All tensors below are of torch.int64 dtype and on CUDA devices.
        >>> # We have two ranks.
        >>> device = torch.device(f'cuda:{rank}')
        >>> tensor_in = torch.arange(2, dtype=torch.int64, device=device) + 1 + 2 * rank
        >>> tensor_in
        tensor([1, 2], device='cuda:0') # Rank 0
        tensor([3, 4], device='cuda:1') # Rank 1
        >>> # Output in concatenation form
        >>> tensor_out = torch.zeros(world_size * 2, dtype=torch.int64, device=device)
        >>> dist.all_gather_into_tensor(tensor_out, tensor_in)
        >>> tensor_out
        tensor([1, 2, 3, 4], device='cuda:0') # Rank 0
        tensor([1, 2, 3, 4], device='cuda:1') # Rank 1
        >>> # Output in stack form
        >>> tensor_out2 = torch.zeros(world_size, 2, dtype=torch.int64, device=device)
        >>> dist.all_gather_into_tensor(tensor_out2, tensor_in)
        >>> tensor_out2
        tensor([[1, 2],
                [3, 4]], device='cuda:0') # Rank 0
        tensor([[1, 2],
                [3, 4]], device='cuda:1') # Rank 1

    .. warning::
        The Gloo backend does not support this API.

    """
    _check_single_tensor(input_tensor, "input_tensor")
    _check_single_tensor(output_tensor, "output_tensor")
    if _rank_not_in_group(group):
        _warn_not_in_group("all_gather_into_tensor")
        return

    output_tensor = (
        output_tensor
        if not output_tensor.is_complex()
        else torch.view_as_real(output_tensor)
    )
    input_tensor = (
        input_tensor
        if not input_tensor.is_complex()
        else torch.view_as_real(input_tensor)
    )

    if group is None:
        default_pg = _get_default_group()
        work = default_pg._allgather_base(output_tensor, input_tensor)
    else:
        work = group._allgather_base(output_tensor, input_tensor)

    if async_op:
        return work
    else:
        work.wait()


@exception_handler
def _all_gather_base(output_tensor, input_tensor, group=None, async_op=False):
    """
    Single tensor all gather. Gathers a single tensor from all ranks, and puts them in a single output tensor.

    Args:
        output_tensor (Tensor): Output tensor. It should contain
            correctly-sized tensors to be used for output of the collective.
        input_tensor (Tensor): Tensor to be broadcast from current process.
        group (ProcessGroup, optional): The process group to work on. If None,
            the default process group will be used.
        async_op (bool, optional): Whether this op should be an async op

    Returns:
        Async work handle, if async_op is set to True.
        None, if not async_op or if not part of the group

    .. warning::
        `_all_gather_base` is a private function. Users should use
        `all_gather_into_tensor` instead.

    """
    warnings.warn(
        "torch.distributed._all_gather_base is a private function and will be "
        "deprecated. Please use torch.distributed.all_gather_into_tensor "
        "instead."
    )
    return all_gather_into_tensor(output_tensor, input_tensor, group, async_op)


@exception_handler
def all_gather_coalesced(
    output_tensor_lists, input_tensor_list, group=None, async_op=False
):
    """
    Gathers input tensors from the whole group in a list in a coalesced manner.

    Complex tensors are supported.

    Args:
        output_tensor_lists (list[list[Tensor]]): Output list. It should contain
            correctly-sized tensors to be used for output of the collective.
        input_tensor_list (list[Tensor]): Tensors to be broadcast from
            current process. At least one tensor has to be non empty.
        group (ProcessGroup, optional): The process group to work on. If None,
            the default process group will be used.
        async_op (bool, optional): Whether this op should be an async op.

    Returns:
        Async work handle, if async_op is set to True.
        None, if not async_op or if not part of the group

    Example:
        we have 2 process groups, 2 ranks.
        rank 0 passes:
            input_tensor_list = [[[1, 1], [1, 1]], [2], [3, 3]]
            output_tensor_lists =
               [[[[-1, -1], [-1, -1]], [-1], [-1, -1]],
                [[[-1, -1], [-1, -1]], [-1], [-1, -1]]]
        rank 1 passes:
            input_tensor_list = [[[3, 3], [3, 3]], [5], [1, 1]]
            output_tensor_lists =
               [[[[-1, -1], [-1, -1]], [-1], [-1, -1]],
                [[[-1, -1], [-1, -1]], [-1], [-1, -1]]]
        both rank 0 and 1 get:
            output_tensor_lists =
               [[[1, 1], [1, 1]], [2], [3, 3]],
                [[3, 3], [3, 3]], [5], [1, 1]]].

    WARNING: at this time individual shape checking is not implemented across nodes.
    For example, if the rank 0 node passes [torch.rand(4), torch.rand(2)] and the
    rank 1 node passes [torch.rand(2), torch.rand(2), torch.rand(2)], the
    all_gather_coalesced operation will proceed without complaint and return
    erroneous outputs. This lack of shape checking results in significant
    performance improvements but users of this function should take extra care
    to ensure that each node passes in tensors whose shapes match across nodes.
    """
    warnings.warn(
        "torch.distributed.all_gather_coalesced will be deprecated. If you must "
        "use it, please revisit our documentation later at "
        "https://pytorch.org/docs/master/distributed.html#collective-functions"
    )
    # We only check basic compatibility with C++ params here, C++ code will
    # do shape and type checking.
    if _rank_not_in_group(group):
        _warn_not_in_group("all_gather_coalesced")
        return
    _check_tensor_list(input_tensor_list, "input_tensor_list")
    _ensure_all_tensors_same_dtype(input_tensor_list)
    if not isinstance(output_tensor_lists, list):
        raise RuntimeError(
            "Invalid function argument: " "output_tensor_lists should be a list"
        )
    for output_tensor_list in output_tensor_lists:
        _check_tensor_list(output_tensor_list, "output_tensor_lists")
        _ensure_all_tensors_same_dtype(output_tensor_list)

    output_tensor_lists = [
        [t if not t.is_complex() else torch.view_as_real(t) for t in l]
        for l in output_tensor_lists
    ]
    input_tensor_list = [
        t if not t.is_complex() else torch.view_as_real(t) for t in input_tensor_list
    ]

    if group is None:
        default_pg = _get_default_group()
        work = default_pg.allgather_coalesced(output_tensor_lists, input_tensor_list)
    else:
        work = group.allgather_coalesced(output_tensor_lists, input_tensor_list)

    if async_op:
        return work.get_future()
    else:
        work.wait()


def _validate_output_list_for_rank(my_rank, dst, gather_list):
    if dst == my_rank:
        if not gather_list:
            raise ValueError(
                "Argument ``gather_list`` must be specified on destination rank."
            )
    elif gather_list:
        raise ValueError(
            "Argument ``gather_list`` must NOT be specified "
            "on non-destination ranks."
        )


@exception_handler
def gather(tensor, gather_list=None, dst=0, group=None, async_op=False):
    """
    Gathers a list of tensors in a single process.

    Args:
        tensor (Tensor): Input tensor.
        gather_list (list[Tensor], optional): List of appropriately-sized
            tensors to use for gathered data (default is None, must be specified
            on the destination rank)
        dst (int, optional): Destination rank (default is 0)
        group (ProcessGroup, optional): The process group to work on. If None,
            the default process group will be used.
        async_op (bool, optional): Whether this op should be an async op

    Returns:
        Async work handle, if async_op is set to True.
        None, if not async_op or if not part of the group

    """
    _check_single_tensor(tensor, "tensor")

    # Parameter ``gather_list`` may be left unspecified on non-dst ranks.
    if gather_list:
        _check_tensor_list(gather_list, "gather_list")
    else:
        gather_list = []
    _ensure_all_tensors_same_dtype(tensor, gather_list)

    if _rank_not_in_group(group):
        _warn_not_in_group("gather")
        return

    my_rank = get_rank()
    _validate_output_list_for_rank(my_rank, dst, gather_list)
    output_tensors = [gather_list] if dst == my_rank else []
    input_tensors = [tensor]

    opts = GatherOptions()
    opts.rootRank = dst

    if group is None or group is GroupMember.WORLD:
        default_pg = _get_default_group()
        work = default_pg.gather(output_tensors, input_tensors, opts)
    else:
        group_dst_rank = get_group_rank(group, dst)
        opts.rootRank = group_dst_rank
        work = group.gather(output_tensors, input_tensors, opts)

    if async_op:
        return work
    else:
        work.wait()


@exception_handler
def scatter(tensor, scatter_list=None, src=0, group=None, async_op=False):
    """
    Scatters a list of tensors to all processes in a group.

    Each process will receive exactly one tensor and store its data in the
    ``tensor`` argument.

    Complex tensors are supported.

    Args:
        tensor (Tensor): Output tensor.
        scatter_list (list[Tensor]): List of tensors to scatter (default is
            None, must be specified on the source rank)
        src (int): Source rank (default is 0)
        group (ProcessGroup, optional): The process group to work on. If None,
            the default process group will be used.
        async_op (bool, optional): Whether this op should be an async op

    Returns:
        Async work handle, if async_op is set to True.
        None, if not async_op or if not part of the group

    .. note:: Note that all Tensors in scatter_list must have the same size.

    Example::
        >>> # xdoctest: +SKIP("need process group init")
        >>> # Note: Process group initialization omitted on each rank.
        >>> import torch.distributed as dist
        >>> tensor_size = 2
        >>> t_ones = torch.ones(tensor_size)
        >>> t_fives = torch.ones(tensor_size) * 5
        >>> output_tensor = torch.zeros(tensor_size)
        >>> if dist.get_rank() == 0:
        >>>     # Assumes world_size of 2.
        >>>     # Only tensors, all of which must be the same size.
        >>>     scatter_list = [t_ones, t_fives]
        >>> else:
        >>>     scatter_list = None
        >>> dist.scatter(output_tensor, scatter_list, src=0)
        >>> # Rank i gets scatter_list[i]. For example, on rank 1:
        >>> output_tensor
        tensor([5., 5.])

    """
    _check_single_tensor(tensor, "tensor")

    # Parameter ``scatter_list`` may be left unspecified on non-src ranks.
    if scatter_list:
        _check_tensor_list(scatter_list, "scatter_list")
    else:
        scatter_list = []
    _ensure_all_tensors_same_dtype(tensor, scatter_list)

    if _rank_not_in_group(group):
        _warn_not_in_group("scatter")
        return
    scatter_list = [
        t if not t.is_complex() else torch.view_as_real(t) for t in scatter_list
    ]
    tensor = tensor if not tensor.is_complex() else torch.view_as_real(tensor)

    my_rank = get_rank()
    if src == my_rank:
        if not scatter_list:
            raise ValueError(
                "Argument ``scatter_list`` must be specified " "on source rank."
            )
        input_tensors = [scatter_list]
        output_tensors = [tensor]
    else:
        if scatter_list:
            raise ValueError(
                "Argument ``scatter_list`` must NOT be specified "
                "on non-source ranks."
            )
        input_tensors = []
        output_tensors = [tensor]

    opts = ScatterOptions()
    opts.rootRank = src

    if group is None or group is GroupMember.WORLD:
        default_pg = _get_default_group()
        work = default_pg.scatter(output_tensors, input_tensors, opts)
    else:
        group_src_rank = get_group_rank(group, src)
        opts.rootRank = group_src_rank
        work = group.scatter(output_tensors, input_tensors, opts)

    if async_op:
        return work
    else:
        work.wait()


@exception_handler
def reduce_scatter_multigpu(
    output_tensor_list, input_tensor_lists, op=ReduceOp.SUM, group=None, async_op=False
):
    """
    Reduce and scatter a list of tensors to the whole group.  Only nccl backend
    is currently supported.

    Each tensor in ``output_tensor_list`` should reside on a separate GPU, as
    should each list of tensors in ``input_tensor_lists``.

    Args:
        output_tensor_list (List[Tensor]): Output tensors (on different GPUs)
            to receive the result of the operation.

            Note that ``len(output_tensor_list)`` needs to be the same for all
            the distributed processes calling this function.

        input_tensor_lists (List[List[Tensor]]): Input lists.  It should
            contain correctly-sized tensors on each GPU to be used for input of
            the collective, e.g. ``input_tensor_lists[i]`` contains the
            reduce_scatter input that resides on the GPU of
            ``output_tensor_list[i]``.

            Note that each element of ``input_tensor_lists`` has the size of
            ``world_size * len(output_tensor_list)``, since the function
            scatters the result from every single GPU in the group.  To
            interpret each element of ``input_tensor_lists[i]``, note that
            ``output_tensor_list[j]`` of rank k receives the reduce-scattered
            result from ``input_tensor_lists[i][k * world_size + j]``

            Also note that ``len(input_tensor_lists)``, and the size of each
            element in ``input_tensor_lists`` (each element is a list,
            therefore ``len(input_tensor_lists[i])``) need to be the same for
            all the distributed processes calling this function.

        group (ProcessGroup, optional): The process group to work on. If None,
            the default process group will be used.
        async_op (bool, optional): Whether this op should be an async op.

    Returns:
        Async work handle, if async_op is set to True.
        None, if not async_op or if not part of the group.

    """
    warnings.warn(
        "torch.distributed.reduce_scatter_multigpu will be deprecated. If you must "
        "use it, please revisit our documentation later at "
        "https://pytorch.org/docs/master/distributed.html#multi-gpu-collective-functions"
    )

    if _rank_not_in_group(group):
        _warn_not_in_group("reduce_scatter_multigpu")
        return

    opts = ReduceScatterOptions()
    opts.reduceOp = op

    if group is None:
        default_pg = _get_default_group()
        work = default_pg.reduce_scatter(output_tensor_list, input_tensor_lists, opts)
    else:
        work = group.reduce_scatter(output_tensor_list, input_tensor_lists, opts)

    if async_op:
        return work
    else:
        work.wait()


@exception_handler
def reduce_scatter(output, input_list, op=ReduceOp.SUM, group=None, async_op=False):
    """
    Reduces, then scatters a list of tensors to all processes in a group.

    Args:
        output (Tensor): Output tensor.
        input_list (list[Tensor]): List of tensors to reduce and scatter.
        op (optional): One of the values from
            ``torch.distributed.ReduceOp``
            enum.  Specifies an operation used for element-wise reductions.
        group (ProcessGroup, optional): The process group to work on. If None,
            the default process group will be used.
        async_op (bool, optional): Whether this op should be an async op.

    Returns:
        Async work handle, if async_op is set to True.
        None, if not async_op or if not part of the group.

    """
    _check_single_tensor(output, "output")
    _check_tensor_list(input_list, "input_list")
    _ensure_all_tensors_same_dtype(output, input_list)
    if _rank_not_in_group(group):
        _warn_not_in_group("reduce_scatter")
        return

    opts = ReduceScatterOptions()
    opts.reduceOp = op

    if group is None:
        default_pg = _get_default_group()
        work = default_pg.reduce_scatter([output], [input_list], opts)
    else:
        work = group.reduce_scatter([output], [input_list], opts)

    if async_op:
        return work
    else:
        work.wait()


@exception_handler
def reduce_scatter_tensor(output, input, op=ReduceOp.SUM, group=None, async_op=False):
    """
    Reduces, then scatters a tensor to all ranks in a group.

    Args:
        output (Tensor): Output tensor. It should have the same size across all
            ranks.
        input (Tensor): Input tensor to be reduced and scattered. Its size
            should be output tensor size times the world size. The input tensor
            can have one of the following shapes:
            (i) a concatenation of the output tensors along the primary
            dimension, or
            (ii) a stack of the output tensors along the primary dimension.
            For definition of "concatenation", see ``torch.cat()``.
            For definition of "stack", see ``torch.stack()``.
        group (ProcessGroup, optional): The process group to work on. If None,
            the default process group will be used.
        async_op (bool, optional): Whether this op should be an async op.

    Returns:
        Async work handle, if async_op is set to True.
        None, if not async_op or if not part of the group.

    Examples:
        >>> # xdoctest: +SKIP("need process group init")
        >>> # All tensors below are of torch.int64 dtype and on CUDA devices.
        >>> # We have two ranks.
        >>> device = torch.device(f'cuda:{rank}')
        >>> tensor_out = torch.zeros(2, dtype=torch.int64, device=device)
        >>> # Input in concatenation form
        >>> tensor_in = torch.arange(world_size * 2, dtype=torch.int64, device=device)
        >>> tensor_in
        tensor([0, 1, 2, 3], device='cuda:0') # Rank 0
        tensor([0, 1, 2, 3], device='cuda:1') # Rank 1
        >>> dist.reduce_scatter_tensor(tensor_out, tensor_in)
        >>> tensor_out
        tensor([0, 2], device='cuda:0') # Rank 0
        tensor([4, 6], device='cuda:1') # Rank 1
        >>> # Input in stack form
        >>> tensor_in = torch.reshape(tensor_in, (world_size, 2))
        >>> tensor_in
        tensor([[0, 1],
                [2, 3]], device='cuda:0') # Rank 0
        tensor([[0, 1],
                [2, 3]], device='cuda:1') # Rank 1
        >>> dist.reduce_scatter_tensor(tensor_out, tensor_in)
        >>> tensor_out
        tensor([0, 2], device='cuda:0') # Rank 0
        tensor([4, 6], device='cuda:1') # Rank 1

    .. warning::
        The Gloo backend does not support this API.

    """
    _check_single_tensor(output, "output")
    _check_single_tensor(input, "input")

    if _rank_not_in_group(group):
        _warn_not_in_group("reduce_scatter_tensor")
        return

    opts = ReduceScatterOptions()
    opts.reduceOp = op

    if group is None:
        default_pg = _get_default_group()
        work = default_pg._reduce_scatter_base(output, input, opts)
    else:
        work = group._reduce_scatter_base(output, input, opts)

    if async_op:
        return work
    else:
        work.wait()


def _reduce_scatter_base(output, input, op=ReduceOp.SUM, group=None, async_op=False):
    """
    Reduces, then scatters a flattened tensor to all processes in a group.

    Args:
        output (Tensor): Output tensor.
        input (Tensor): Input tensor that is of size output tensor size times world size
        group (ProcessGroup, optional): The process group to work on. If None,
            the default process group will be used.
        async_op (bool, optional): Whether this op should be an async op.

    Returns:
        Async work handle, if async_op is set to True.
        None, if not async_op or if not part of the group.

    .. warning::
        `_reduce_scatter_base` is a private function. Users should use
        `reduce_scatter_tensor` instead.

    """
    warnings.warn(
        "torch.distributed._reduce_scatter_base is a private function and will "
        "be deprecated. Please use torch.distributed.reduce_scatter_tensor "
        "instead."
    )
    return reduce_scatter_tensor(output, input, op, group, async_op)


@exception_handler
def all_to_all_single(
    output,
    input,
    output_split_sizes=None,
    input_split_sizes=None,
    group=None,
    async_op=False,
):
    """
    Each process splits input tensor and then scatters the split list
    to all processes in a group. Then concatenate the received tensors from all
    the processes in the group and return single output tensor.

    Complex tensors are supported.

    Args:
        output (Tensor): Gathered cancatenated output tensor.
        input (Tensor): Input tensor to scatter.
        output_split_sizes: (list[Int], optional): Output split sizes for dim 0
            if specified None or empty, dim 0 of ``output`` tensor must divide
            equally by ``world_size``.
        input_split_sizes: (list[Int], optional): Input split sizes for dim 0
            if specified None or empty, dim 0 of ``input`` tensor must divide
            equally by ``world_size``.
        group (ProcessGroup, optional): The process group to work on. If None,
            the default process group will be used.
        async_op (bool, optional): Whether this op should be an async op.

    Returns:
        Async work handle, if async_op is set to True.
        None, if not async_op or if not part of the group.

    .. warning::
        `all_to_all_single` is experimental and subject to change.

    Examples:
        >>> # xdoctest: +SKIP("Undefined rank")
        >>> input = torch.arange(4) + rank * 4
        >>> input
        tensor([0, 1, 2, 3])     # Rank 0
        tensor([4, 5, 6, 7])     # Rank 1
        tensor([8, 9, 10, 11])   # Rank 2
        tensor([12, 13, 14, 15]) # Rank 3
        >>> output = torch.empty([4], dtype=torch.int64)
        >>> dist.all_to_all_single(output, input)
        >>> output
        tensor([0, 4, 8, 12])    # Rank 0
        tensor([1, 5, 9, 13])    # Rank 1
        tensor([2, 6, 10, 14])   # Rank 2
        tensor([3, 7, 11, 15])   # Rank 3

        >>> # Essentially, it is similar to following operation:
        >>> scatter_list = list(input.chunk(world_size))
        >>> gather_list  = list(output.chunk(world_size))
        >>> for i in range(world_size):
        >>>     dist.scatter(gather_list[i], scatter_list if i == rank else [], src = i)

        >>> # Another example with uneven split
        >>> input
        tensor([0, 1, 2, 3, 4, 5])                                       # Rank 0
        tensor([10, 11, 12, 13, 14, 15, 16, 17, 18])                     # Rank 1
        tensor([20, 21, 22, 23, 24])                                     # Rank 2
        tensor([30, 31, 32, 33, 34, 35, 36])                             # Rank 3
        >>> input_splits
        [2, 2, 1, 1]                                                     # Rank 0
        [3, 2, 2, 2]                                                     # Rank 1
        [2, 1, 1, 1]                                                     # Rank 2
        [2, 2, 2, 1]                                                     # Rank 3
        >>> output_splits
        [2, 3, 2, 2]                                                     # Rank 0
        [2, 2, 1, 2]                                                     # Rank 1
        [1, 2, 1, 2]                                                     # Rank 2
        [1, 2, 1, 1]                                                     # Rank 3
        >>> output = ...
        >>> dist.all_to_all_single(output, input, output_splits, input_splits)
        >>> output
        tensor([ 0,  1, 10, 11, 12, 20, 21, 30, 31])                     # Rank 0
        tensor([ 2,  3, 13, 14, 22, 32, 33])                             # Rank 1
        tensor([ 4, 15, 16, 23, 34, 35])                                 # Rank 2
        tensor([ 5, 17, 18, 24, 36])                                     # Rank 3


        >>> # Another example with tensors of torch.cfloat type.
        >>> input = torch.tensor([1+1j, 2+2j, 3+3j, 4+4j], dtype=torch.cfloat) + 4 * rank * (1+1j)
        >>> input
        tensor([1+1j, 2+2j, 3+3j, 4+4j])                                # Rank 0
        tensor([5+5j, 6+6j, 7+7j, 8+8j])                                # Rank 1
        tensor([9+9j, 10+10j, 11+11j, 12+12j])                          # Rank 2
        tensor([13+13j, 14+14j, 15+15j, 16+16j])                        # Rank 3
        >>> output = torch.empty([4], dtype=torch.int64)
        >>> dist.all_to_all_single(output, input)
        >>> output
        tensor([1+1j, 5+5j, 9+9j, 13+13j])                              # Rank 0
        tensor([2+2j, 6+6j, 10+10j, 14+14j])                            # Rank 1
        tensor([3+3j, 7+7j, 11+11j, 15+15j])                            # Rank 2
        tensor([4+4j, 8+8j, 12+12j, 16+16j])                            # Rank 3
    """
    if _rank_not_in_group(group):
        _warn_not_in_group("all_to_all_single")
        return

    opts = AllToAllOptions()
    _check_single_tensor(output, "output")
    _check_single_tensor(input, "input")
    _ensure_all_tensors_same_dtype(output, input)

    if input.is_complex():
        input = torch.view_as_real(input)
    if output.is_complex():
        output = torch.view_as_real(output)

    output_split_sizes = [] if output_split_sizes is None else output_split_sizes
    input_split_sizes = [] if input_split_sizes is None else input_split_sizes

    if group is None:
        default_pg = _get_default_group()
        work = default_pg.alltoall_base(
            output, input, output_split_sizes, input_split_sizes, opts
        )
    else:
        work = group.alltoall_base(
            output, input, output_split_sizes, input_split_sizes, opts
        )

    if async_op:
        return work
    else:
        work.wait()


@exception_handler
def all_to_all(output_tensor_list, input_tensor_list, group=None, async_op=False):
    """
    Each process scatters list of input tensors to all processes in a group and
    return gathered list of tensors in output list.

    Complex tensors are supported.

    Args:
        output_tensor_list (list[Tensor]): List of tensors to be gathered one
            per rank.
        input_tensor_list (list[Tensor]): List of tensors to scatter one per rank.
        group (ProcessGroup, optional): The process group to work on. If None,
            the default process group will be used.
        async_op (bool, optional): Whether this op should be an async op.

    Returns:
        Async work handle, if async_op is set to True.
        None, if not async_op or if not part of the group.

    .. warning::
        `all_to_all` is experimental and subject to change.

    Examples:
        >>> # xdoctest: +SKIP("Undefined rank")
        >>> input = torch.arange(4) + rank * 4
        >>> input = list(input.chunk(4))
        >>> input
        [tensor([0]), tensor([1]), tensor([2]), tensor([3])]     # Rank 0
        [tensor([4]), tensor([5]), tensor([6]), tensor([7])]     # Rank 1
        [tensor([8]), tensor([9]), tensor([10]), tensor([11])]   # Rank 2
        [tensor([12]), tensor([13]), tensor([14]), tensor([15])] # Rank 3
        >>> output = list(torch.empty([4], dtype=torch.int64).chunk(4))
        >>> dist.all_to_all(output, input)
        >>> output
        [tensor([0]), tensor([4]), tensor([8]), tensor([12])]    # Rank 0
        [tensor([1]), tensor([5]), tensor([9]), tensor([13])]    # Rank 1
        [tensor([2]), tensor([6]), tensor([10]), tensor([14])]   # Rank 2
        [tensor([3]), tensor([7]), tensor([11]), tensor([15])]   # Rank 3

        >>> # Essentially, it is similar to following operation:
        >>> scatter_list = input
        >>> gather_list  = output
        >>> for i in range(world_size):
        >>>     dist.scatter(gather_list[i], scatter_list if i == rank else [], src=i)

        >>> input
        tensor([0, 1, 2, 3, 4, 5])                                       # Rank 0
        tensor([10, 11, 12, 13, 14, 15, 16, 17, 18])                     # Rank 1
        tensor([20, 21, 22, 23, 24])                                     # Rank 2
        tensor([30, 31, 32, 33, 34, 35, 36])                             # Rank 3
        >>> input_splits
        [2, 2, 1, 1]                                                     # Rank 0
        [3, 2, 2, 2]                                                     # Rank 1
        [2, 1, 1, 1]                                                     # Rank 2
        [2, 2, 2, 1]                                                     # Rank 3
        >>> output_splits
        [2, 3, 2, 2]                                                     # Rank 0
        [2, 2, 1, 2]                                                     # Rank 1
        [1, 2, 1, 2]                                                     # Rank 2
        [1, 2, 1, 1]                                                     # Rank 3
        >>> input = list(input.split(input_splits))
        >>> input
        [tensor([0, 1]), tensor([2, 3]), tensor([4]), tensor([5])]                   # Rank 0
        [tensor([10, 11, 12]), tensor([13, 14]), tensor([15, 16]), tensor([17, 18])] # Rank 1
        [tensor([20, 21]), tensor([22]), tensor([23]), tensor([24])]                 # Rank 2
        [tensor([30, 31]), tensor([32, 33]), tensor([34, 35]), tensor([36])]         # Rank 3
        >>> output = ...
        >>> dist.all_to_all(output, input)
        >>> output
        [tensor([0, 1]), tensor([10, 11, 12]), tensor([20, 21]), tensor([30, 31])]   # Rank 0
        [tensor([2, 3]), tensor([13, 14]), tensor([22]), tensor([32, 33])]           # Rank 1
        [tensor([4]), tensor([15, 16]), tensor([23]), tensor([34, 35])]              # Rank 2
        [tensor([5]), tensor([17, 18]), tensor([24]), tensor([36])]                  # Rank 3

        >>> # Another example with tensors of torch.cfloat type.
        >>> input = torch.tensor([1+1j, 2+2j, 3+3j, 4+4j], dtype=torch.cfloat) + 4 * rank * (1+1j)
        >>> input = list(input.chunk(4))
        >>> input
        [tensor([1+1j]), tensor([2+2j]), tensor([3+3j]), tensor([4+4j])]            # Rank 0
        [tensor([5+5j]), tensor([6+6j]), tensor([7+7j]), tensor([8+8j])]            # Rank 1
        [tensor([9+9j]), tensor([10+10j]), tensor([11+11j]), tensor([12+12j])]      # Rank 2
        [tensor([13+13j]), tensor([14+14j]), tensor([15+15j]), tensor([16+16j])]    # Rank 3
        >>> output = list(torch.empty([4], dtype=torch.int64).chunk(4))
        >>> dist.all_to_all(output, input)
        >>> output
        [tensor([1+1j]), tensor([5+5j]), tensor([9+9j]), tensor([13+13j])]          # Rank 0
        [tensor([2+2j]), tensor([6+6j]), tensor([10+10j]), tensor([14+14j])]        # Rank 1
        [tensor([3+3j]), tensor([7+7j]), tensor([11+11j]), tensor([15+15j])]        # Rank 2
        [tensor([4+4j]), tensor([8+8j]), tensor([12+12j]), tensor([16+16j])]        # Rank 3

    """
    if _rank_not_in_group(group):
        _warn_not_in_group("all_to_all")
        return

    opts = AllToAllOptions()
    _check_tensor_list(output_tensor_list, "output_tensor_list")
    _check_tensor_list(input_tensor_list, "input_tensor_list")
    _ensure_all_tensors_same_dtype(output_tensor_list, input_tensor_list)

    input_tensor_list = [
        t if not t.is_complex() else torch.view_as_real(t) for t in input_tensor_list
    ]
    output_tensor_list = [
        t if not t.is_complex() else torch.view_as_real(t) for t in output_tensor_list
    ]

    if group is None:
        default_pg = _get_default_group()
        work = default_pg.alltoall(output_tensor_list, input_tensor_list, opts)
    else:
        work = group.alltoall(output_tensor_list, input_tensor_list, opts)

    if async_op:
        return work
    else:
        work.wait()


def barrier(group=GroupMember.WORLD, async_op=False, device_ids=None):

    """
    Synchronizes all processes.

    This collective blocks processes until the whole group enters this function,
    if async_op is False, or if async work handle is called on wait().

    Args:
        group (ProcessGroup, optional): The process group to work on. If None,
            the default process group will be used.
        async_op (bool, optional): Whether this op should be an async op
        device_ids ([int], optional): List of device/GPU ids.
                                      Valid only for NCCL backend.

    Returns:
        Async work handle, if async_op is set to True.
        None, if not async_op or if not part of the group
    """
    if _rank_not_in_group(group):
        _warn_not_in_group("barrier")
        return

    opts = BarrierOptions()
    if device_ids is not None:
        if get_backend(group) != Backend.NCCL:
            raise RuntimeError(
                "Function argument device_ids not supported "
                "for the selected backend {}".format(get_backend(group))
            )
        if isinstance(device_ids, list):
            opts.device_ids = device_ids
        else:
            raise RuntimeError(
                "Invalid function argument: " "device_ids type should be List[int]"
            )

    if group is None:
        default_pg = _get_default_group()
        work = default_pg.barrier(opts=opts)
    else:
        work = group.barrier(opts=opts)

    if async_op:
        return work
    else:
        work.wait()


def monitored_barrier(group=GroupMember.WORLD, timeout=None, wait_all_ranks=False):
    """
    Synchronizes all processes similar to ``torch.distributed.barrier``, but takes
    a configurable timeout and is able to report ranks that did not pass this
    barrier within that timeout. Specifically, for non-zero ranks, will block
    until a send/recv is processed from rank 0. Rank 0 will block until all send
    /recv from other ranks are processed, and will report failures for ranks
    that failed to respond in time. Note that if one rank does not reach the
    monitored_barrier (for example due to a hang), all other ranks would fail
    in monitored_barrier.

    This collective will block all processes/ranks in the group, until the
    whole group exits the function successfully, making it useful for debugging
    and synchronizing. However, it can have a performance impact and should only
    be used for debugging or scenarios that require full synchronization points
    on the host-side. For debugging purposes, this barrier can be inserted
    before the application's collective calls to check if any ranks are
    desynchronized.

    .. note:: Note that this collective is only supported with the GLOO backend.

    Args:
        group (ProcessGroup, optional): The process group to work on. If
            ``None``, the default process group will be used.
        timeout (datetime.timedelta, optional): Timeout for monitored_barrier.
            If ``None``, the default process group timeout will be used.
        wait_all_ranks (bool, optional): Whether to collect all failed ranks or
            not. By default, this is ``False`` and ``monitored_barrier`` on rank 0
            will throw on the first failed rank it encounters in order to fail
            fast. By setting ``wait_all_ranks=True`` ``monitored_barrier`` will
            collect all failed ranks and throw an error containing information
            about all failed ranks.

    Returns:
        ``None``.

    Example::
        >>> # xdoctest: +SKIP("need process group init")
        >>> # Note: Process group initialization omitted on each rank.
        >>> import torch.distributed as dist
        >>> if dist.get_rank() != 1:
        >>>     dist.monitored_barrier() # Raises exception indicating that
        >>> # rank 1 did not call into monitored_barrier.
        >>> # Example with wait_all_ranks=True
        >>> if dist.get_rank() == 0:
        >>>     dist.monitored_barrier(wait_all_ranks=True) # Raises exception
        >>> # indicating that ranks 1, 2, ... world_size - 1 did not call into
        >>> # monitored_barrier.
    """

    # Need to call rank not in group before using the group, otherwise
    # "Invalid process group" error is raised.
    if _rank_not_in_group(group):
        _warn_not_in_group("monitored_barrier")
        return

    if get_backend(group) != Backend.GLOO:
        raise RuntimeError("monitored_barrier is only implemented for GLOO backend.")

    if timeout is None:
        timeout = default_pg_timeout

    group_to_use = _get_default_group() if group is None else group
    return group_to_use.monitored_barrier(timeout, wait_all_ranks=wait_all_ranks)


def _create_process_group_wrapper(
    wrapped_pg: ProcessGroup,
    store_prefix: str,
    store: Store,
    rank: int,
    world_size: int,
    timeout: timedelta = default_pg_timeout,
):
    # Create a separate prefix store for the helper process group.
    prefix = f"{PG_WRAPPER_STORE_PREFIX}:{store_prefix}"
    store = PrefixStore(prefix, store)
    helper_pg = ProcessGroupGloo(store, rank, world_size, timeout=timeout)
    # Wrap the underlying pg with ProcessGroupWrapper.
    wrapped_pg = _ProcessGroupWrapper(wrapped_pg, helper_pg)
    return wrapped_pg

def new_group(ranks=None, timeout=default_pg_timeout, backend=None, pg_options=None):
    """
    Creates a new distributed group.

    This function requires that all processes in the main group (i.e. all
    processes that are part of the distributed job) enter this function, even
    if they are not going to be members of the group. Additionally, groups
    should be created in the same order in all processes.

    .. warning::
        Using multiple process groups with the ``NCCL`` backend concurrently
        is not safe and the user should perform explicit synchronization in
        their application to ensure only one process group is used at a time.
        This means collectives from one process group should have completed
        execution on the device (not just enqueued since CUDA execution is
        async) before collectives from another process group are enqueued.
        See `Using multiple NCCL communicators concurrently <https://docs.nvid
        ia.com/deeplearning/nccl/user-guide/docs/usage/communicators.html#using
        -multiple-nccl-communicators-concurrently>`_ for more details.

    Args:
        ranks (list[int]): List of ranks of group members. If ``None``, will be
            set to all ranks. Default is ``None``.
        timeout (timedelta, optional): Timeout for operations executed against
            the process group. Default value equals 30 minutes.
            This is applicable for the ``gloo`` backend. For ``nccl``, this is
            applicable only if the environment variable ``NCCL_BLOCKING_WAIT``
            or ``NCCL_ASYNC_ERROR_HANDLING`` is set to 1. When
            ``NCCL_BLOCKING_WAIT`` is set, this is the duration for which the
            process will block and wait for collectives to complete before
            throwing an exception. When ``NCCL_ASYNC_ERROR_HANDLING`` is set,
            this is the duration after which collectives will be aborted
            asynchronously and the process will crash. ``NCCL_BLOCKING_WAIT``
            will provide errors to the user which can be caught and handled,
            but due to its blocking nature, it has a performance overhead. On
            the other hand, ``NCCL_ASYNC_ERROR_HANDLING`` has very little
            performance overhead, but crashes the process on errors. This is
            done since CUDA execution is async and it is no longer safe to
            continue executing user code since failed async NCCL operations
            might result in subsequent CUDA operations running on corrupted
            data. Only one of these two environment variables should be set.
        backend (str or Backend, optional): The backend to use. Depending on
            build-time configurations, valid values are ``gloo`` and ``nccl``.
            By default uses the same backend as the global group. This field
            should be given as a lowercase string (e.g., ``"gloo"``), which can
            also be accessed via :class:`Backend` attributes (e.g.,
            ``Backend.GLOO``). If ``None`` is passed in, the backend
            corresponding to the default process group will be used. Default is
            ``None``.
        pg_options (ProcessGroupOptions, optional): process group options
            specifying what additional options need to be passed in during
            the construction of specific process groups. i.e. for the ``nccl``
            backend, ``is_high_priority_stream`` can be specified so that
            process group can pick up high priority cuda streams.

    Returns:
        A handle of distributed group that can be given to collective calls.
    """
    return _new_group_with_tag(ranks, timeout, backend, pg_options)

def _new_group_with_tag(ranks=None, timeout=default_pg_timeout, backend=None, pg_options=None, pg_tag=None):
    """
    This is a variant of ``new_group`` that exposes tag creation.

    :: N.B. The mechanism is experimental and tied to the functional collectives effort, see
    ``torch.distributed._functional_collectives`` for reference on how to use it.
    """
    global _world

    default_pg = _get_default_group()
    default_backend, default_store = _world.pg_map[default_pg]
    global_rank = default_pg.rank()
    global_world_size = default_pg.size()

    # Default to the same backend as the global process group
    # if the backend is not specified.
    if not backend:
        backend = default_backend

    # checks the input ranks
    if ranks is not None:
        ranks = sorted(ranks)
        group_world_size = len(ranks)
        if group_world_size > global_world_size:
            raise RuntimeError(
                "the new group's world size should be less or "
                "equal to the world size set by "
                "init_process_group"
            )
        # check ranks' sanity
        for rank in ranks:
            if rank < 0 or rank >= global_world_size:
                raise RuntimeError(
                    "The new group's rank should be within the "
                    "the world_size set by init_process_group"
                )
        if global_rank in ranks:
            group_rank = ranks.index(global_rank)
        else:
            group_rank = None
    else:
        ranks = list(range(global_world_size))
        group_world_size = global_world_size
        group_rank = global_rank

    backend = Backend(backend)

    with record_function(f"## process_group:init with ranks: {ranks}"):
        pg = _new_process_group_helper(
            group_world_size,
            group_rank,
            ranks,
            backend,
            default_store,
            pg_options=pg_options,
            timeout=timeout,
            pg_tag=pg_tag
        )

    # Create the global rank to group rank mapping
    _world.pg_group_ranks[pg] = {
        global_rank: group_rank for group_rank, global_rank in enumerate(ranks)
    }

    # barrier at the end to ensure that once we return from this method, all
    # process groups including global variables are updated correctly on all
    # ranks.
    if backend == Backend.MPI:
        # MPI doesn't have store.
        barrier()
    else:
        # Use store based barrier here since barrier() used a bunch of
        # default devices and messes up NCCL internal state.
        _store_based_barrier(global_rank, default_store, timeout)

    return pg


def new_subgroups(
    group_size=None,
    group=None,
    timeout=default_pg_timeout,
    backend=None,
    pg_options=None,
):
    """
    Creates GPU subgroups of equal size. By default, it creates intra-machine subgroups,
    where each of which contains all the ranks of a machine, based on the assumption
    that each machine has the same number of CUDA devices.

    This is a convenience API that calls ``new_group`` to generate multiple subgroups.
    It requires that all processes in the main group (i.e. all
    processes that are part of the distributed job) enter this function, even
    if they are not going to be members of the group.

    .. warning::
        This API only works when CUDA is available.

    .. warning::
        If ``group_size`` is passed in, the world size must be divisible by ``group_size``.
        If no ``group_size`` is passed in, and not all the machines have the same number
        of devices, the subgroup division will be different across nodes and can cause
        unexpected behaviors.

    .. warning::
        Using multiple process groups with the ``NCCL`` backend concurrently
        is not safe and the user should perform explicit synchronization in
        their application to ensure only one process group is used at a time.
        This means collectives from one process group should have completed
        execution on the device (not just enqueued since CUDA execution is
        async) before collectives from another process group are enqueued.
        See `Using multiple NCCL communicators concurrently <https://docs.nvid
        ia.com/deeplearning/nccl/user-guide/docs/usage/communicators.html#using
        -multiple-nccl-communicators-concurrently>`_ for more details.

    Args:
        group_size (int, optional): The size of each subgroup. If ``None``,
            the default subgroup size is equal to the number of devices on each machine,
            based on the assumption that each machine has exactly the same
            number of devices. Default is ``None``.
        timeout (timedelta, optional): Timeout for operations executed against
            the process group. Default value equals 30 minutes.
            This is applicable for the ``gloo`` backend. For ``nccl``, this is
            applicable only if the environment variable ``NCCL_BLOCKING_WAIT``
            or ``NCCL_ASYNC_ERROR_HANDLING`` is set to 1. When
            ``NCCL_BLOCKING_WAIT`` is set, this is the duration for which the
            process will block and wait for collectives to complete before
            throwing an exception. When ``NCCL_ASYNC_ERROR_HANDLING`` is set,
            this is the duration after which collectives will be aborted
            asynchronously and the process will crash. ``NCCL_BLOCKING_WAIT``
            will provide errors to the user which can be caught and handled,
            but due to its blocking nature, it has a performance overhead. On
            the other hand, ``NCCL_ASYNC_ERROR_HANDLING`` has very little
            performance overhead, but crashes the process on errors. This is
            done since CUDA execution is async and it is no longer safe to
            continue executing user code since failed async NCCL operations
            might result in subsequent CUDA operations running on corrupted
            data. Only one of these two environment variables should be set.
        backend (str or Backend, optional): The backend to use. Depending on
            build-time configurations, valid values are ``gloo`` and ``nccl``.
            By default uses the same backend as the global group. This field
            should be given as a lowercase string (e.g., ``"gloo"``), which can
            also be accessed via :class:`Backend` attributes (e.g.,
            ``Backend.GLOO``). If ``None`` is passed in, the backend
            corresponding to the default process group will be used. Default is
            ``None``.
        pg_options (ProcessGroupOptions, optional): process group options
            specifying what additional options need to be passed in during
            the construction of specific process groups. i.e. for the ``nccl``
            backend, ``is_high_priority_stream`` can be specified so that
            process group can pick up high priority cuda streams.

    Returns:
        The subgroup containing the current rank, and all the subgroups used for cleanup.

    Examples:
        >>> # Create intra-machine subgroups.
        >>> # xdoctest: +SKIP("need process group init")
        >>> cur_subgroup, subgroups = dist.new_subgroups()
        >>> # Allreduce within the machine.
        >>> rank = dist.get_rank()
        >>> tensor = torch.ones(1, device=rank) * rank
        >>> dist.all_reduce(tensor, group=cur_subgroup)
        >>> tensor
        tensor([8])     # Assume 8 is the number of CUDA devices per machine.
        >>> # Cleanup.
        >>> for subgroup in subgroups:
        >>>     dist.destroy_process_group(subgroup)
    """
    if not torch.cuda.is_available():
        raise ValueError("Subgroups can only be created when CUDA is available")

    if group_size is None:
        group_size = torch.cuda.device_count()
    world_size = get_world_size()
    if world_size < group_size:
        raise ValueError(f"The arg 'group_size' ({group_size}) must not exceed the world size ({world_size})")
    if world_size % group_size != 0:
        raise ValueError("The world size must be divisible by 'group_size'")

    subgroups = []
    cur_subgroup = None

    for subgroup_id in range(world_size // group_size):
        start_rank = subgroup_id * group_size
        end_rank = start_rank + group_size
        ranks_in_subgroup = list(range(start_rank, end_rank))
        subgroup = new_group(
            ranks=ranks_in_subgroup,
            timeout=timeout,
            backend=backend,
            pg_options=pg_options,
        )
        subgroups.append(subgroup)

        rank = get_rank()
        if rank in ranks_in_subgroup:
            cur_subgroup = subgroup
            logger.info(
                "Rank {} is assigned to subgroup {}".format(rank, ranks_in_subgroup)
            )

    return cur_subgroup, subgroups


def new_subgroups_by_enumeration(
    ranks_per_subgroup_list,
    timeout=default_pg_timeout,
    backend=None,
    pg_options=None,
):
    """
    Creates GPU subgroups by dividing the global world, where the division is specified by
    a nested list of ranks. The subgroups cannot have overlap, and some ranks may not have
    to be in any subgroup.

    This is a convenience API that calls ``new_group`` to generate multiple subgroups.
    It requires that all processes in the main group (i.e. all
    processes that are part of the distributed job) enter this function, even
    if they are not going to be members of the group.

    .. warning::
        Using multiple process groups with the ``NCCL`` backend concurrently
        is not safe and the user should perform explicit synchronization in
        their application to ensure only one process group is used at a time.
        This means collectives from one process group should have completed
        execution on the device (not just enqueued since CUDA execution is
        async) before collectives from another process group are enqueued.
        See `Using multiple NCCL communicators concurrently <https://docs.nvid
        ia.com/deeplearning/nccl/user-guide/docs/usage/communicators.html#using
        -multiple-nccl-communicators-concurrently>`_ for more details.

    Args:
        ranks_per_subgroup_list (list[list[int]]): A nested list of ranks of
            group members.
        timeout (timedelta, optional): Timeout for operations executed against
            the process group. Default value equals 30 minutes.
            This is applicable for the ``gloo`` backend. For ``nccl``, this is
            applicable only if the environment variable ``NCCL_BLOCKING_WAIT``
            or ``NCCL_ASYNC_ERROR_HANDLING`` is set to 1. When
            ``NCCL_BLOCKING_WAIT`` is set, this is the duration for which the
            process will block and wait for collectives to complete before
            throwing an exception. When ``NCCL_ASYNC_ERROR_HANDLING`` is set,
            this is the duration after which collectives will be aborted
            asynchronously and the process will crash. ``NCCL_BLOCKING_WAIT``
            will provide errors to the user which can be caught and handled,
            but due to its blocking nature, it has a performance overhead. On
            the other hand, ``NCCL_ASYNC_ERROR_HANDLING`` has very little
            performance overhead, but crashes the process on errors. This is
            done since CUDA execution is async and it is no longer safe to
            continue executing user code since failed async NCCL operations
            might result in subsequent CUDA operations running on corrupted
            data. Only one of these two environment variables should be set.
         backend (str or Backend, optional): The backend to use. Depending on
             build-time configurations, valid values are ``gloo`` and ``nccl``.
             By default uses the same backend as the global group. This field
             should be given as a lowercase string (e.g., ``"gloo"``), which can
             also be accessed via :class:`Backend` attributes (e.g.,
             ``Backend.GLOO``). If ``None`` is passed in, the backend
             corresponding to the default process group will be used. Default is
             ``None``.
        pg_options (ProcessGroupOptions, optional): process group options
            specifying what additional options need to be passed in during
            the construction of specific process groups. i.e. for the ``nccl``
            backend, ``is_high_priority_stream`` can be specified so that
            process group can pick up high priority cuda streams.

    Returns:
        The subgroup containing the current rank, and all the subgroups used for cleanup.

    Examples:
        >>> # Create two subgroups, where each has 2 processes.
        >>> # xdoctest: +SKIP("need process group init")
        >>> cur_subgroup, subgroups = dist.new_subgroups(ranks=[[0, 2], [1, 3]])
        >>> rank = dist.get_rank()
        >>> tensor = torch.ones(1, device=rank) * rank
        >>> dist.all_reduce(tensor, group=cur_subgroup)
        >>> tensor
        tensor([2])     # Subgroup 0: ranks 0 and 2
        tensor([4])     # Subgroup 1: ranks 1 and 3
    """
    if not torch.cuda.is_available():
        raise ValueError("Subgroups can only be created when CUDA is available")
    if ranks_per_subgroup_list is None or len(ranks_per_subgroup_list) == 0:
        raise ValueError("The arg 'ranks_per_subgroup_list' cannot be empty")

    world_size = get_world_size()

    subgroups = []
    cur_subgroup = None
    # Create a mapping from rank to subgroup to check if there is any subgroup overlap.
    rank_to_ranks_dict = {}  # type: ignore[var-annotated]
    for ranks in ranks_per_subgroup_list:
        subgroup = new_group(
            ranks=ranks,
            timeout=timeout,
            backend=backend,
            pg_options=pg_options,
        )
        subgroups.append(subgroup)
        my_rank = get_rank()
        for rank in ranks:
            if rank in rank_to_ranks_dict:
                raise ValueError(
                    "Rank {} has appeared in both subgroup {} and {}".format(
                        rank, rank_to_ranks_dict[rank], ranks
                    )
                )
            rank_to_ranks_dict[rank] = ranks
            if my_rank == rank:
                cur_subgroup = subgroup
                logger.info("Rank {} is assigned to subgroup {}".format(rank, ranks))

    return cur_subgroup, subgroups


<<<<<<< HEAD
def _try_find_pg_by_ranks_and_tag(tag: str, ranks: List[int]) -> ProcessGroup:
=======
def _find_pg_by_ranks_and_tag(tag: str, ranks: List[int]) -> ProcessGroup:
>>>>>>> e22d7912
    if len(tag) > 0 and not tag.startswith("ptd:") and not tag.startswith("user:"):
        tag = f"user:{tag}"

    for group in _world.tags_to_pg.get(tag, []):
<<<<<<< HEAD
=======
        if group.size() != len(ranks):
            continue

>>>>>>> e22d7912
        group_ranks = get_process_group_ranks(group)
        good = all(r in group_ranks for r in ranks)
        if good:
            return group
    return None

def _find_or_create_pg_by_ranks_and_tag(tag: str, ranks: List[int], stride: int) -> ProcessGroup:
    assert len(ranks) % stride == 0, f"Ranks length ({len(ranks)}) must be divisible by stride ({stride})"

    my_rank = get_rank()
    my_ranks = None

    if stride == len(ranks):
        my_ranks = ranks.copy()
        assert my_rank in my_ranks, "rankset doesn't include the current node"
    else:
        for i in range(0, len(ranks), stride):
            rank_set = ranks[i : i + stride]
            if my_rank in rank_set:
                my_ranks = rank_set
        assert my_ranks is not None, "rankset doesn't include the current node"

    my_ranks.sort()

<<<<<<< HEAD
    pg = _try_find_pg_by_ranks_and_tag(tag, my_ranks)
=======
    pg = _find_pg_by_ranks_and_tag(tag, my_ranks)
>>>>>>> e22d7912
    if pg is not None:
        return pg
    if tag == "":
        raise ValueError("Cannot automatically create PG with empty tag")
    # TODO copy settings and timeout from default PG
    return _new_group_with_tag(my_ranks, pg_tag=tag)

def _get_group_tag(pg: ProcessGroup) -> str:
    """
    Returns the tag associated with ``pg``.
    """
    tag = _world.pg_to_tag[pg]
    if tag.startswith("user:"):
        tag = tag[5:]
    return tag<|MERGE_RESOLUTION|>--- conflicted
+++ resolved
@@ -950,9 +950,6 @@
     this function returns GroupMember.NON_GROUP_MEMBER.
 
     This function is called with ``global_ranks_in_group == []`` for the default group.
-
-    Notes:
-        Passing a PG and no tag should somehow ensure we recover exactly that PG. So <maybe> we need to NS tags.
     """
     global _world
 
@@ -973,11 +970,7 @@
 
     if pg_tag not in [None, ""]:
         # creating with the same tag and rank set results in the same underlying PG
-<<<<<<< HEAD
-        existing_group = _try_find_pg_by_ranks_and_tag(pg_tag, global_ranks_in_group)
-=======
         existing_group = _find_pg_by_ranks_and_tag(pg_tag, global_ranks_in_group)
->>>>>>> e22d7912
         if existing_group:
             return existing_group
 
@@ -1108,19 +1101,6 @@
     # update global state
     _world.pg_map[pg] = (backend, prefix_store)
     _world.pg_names[pg] = group_name
-<<<<<<< HEAD
-
-    # FIXME this should be moved to _World
-    _pg_backend_config[pg] = str(backend_config)
-
-    # "" is the default tag for user PGs
-    if pg_tag in [None, ""]:
-        pg_tag = f"ptd:{group_name}"
-        _world.tags_to_pg.setdefault("", []).append(pg)
-    else:
-        pg_tag = f"user:{pg_tag}"
-
-=======
     _world.pg_backend_config[pg] = str(backend_config)
     # "" is the default tag for user PGs
     if pg_tag in [None, ""]:
@@ -1129,7 +1109,6 @@
     else:
         pg_tag = f"user:{pg_tag}"
 
->>>>>>> e22d7912
     _world.tags_to_pg.setdefault(pg_tag, []).append(pg)
     _world.pg_to_tag[pg] = pg_tag
     return pg
@@ -3825,21 +3804,14 @@
     return cur_subgroup, subgroups
 
 
-<<<<<<< HEAD
-def _try_find_pg_by_ranks_and_tag(tag: str, ranks: List[int]) -> ProcessGroup:
-=======
 def _find_pg_by_ranks_and_tag(tag: str, ranks: List[int]) -> ProcessGroup:
->>>>>>> e22d7912
     if len(tag) > 0 and not tag.startswith("ptd:") and not tag.startswith("user:"):
         tag = f"user:{tag}"
 
     for group in _world.tags_to_pg.get(tag, []):
-<<<<<<< HEAD
-=======
         if group.size() != len(ranks):
             continue
 
->>>>>>> e22d7912
         group_ranks = get_process_group_ranks(group)
         good = all(r in group_ranks for r in ranks)
         if good:
@@ -3864,11 +3836,7 @@
 
     my_ranks.sort()
 
-<<<<<<< HEAD
-    pg = _try_find_pg_by_ranks_and_tag(tag, my_ranks)
-=======
     pg = _find_pg_by_ranks_and_tag(tag, my_ranks)
->>>>>>> e22d7912
     if pg is not None:
         return pg
     if tag == "":
