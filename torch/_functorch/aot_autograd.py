--- conflicted
+++ resolved
@@ -501,13 +501,6 @@
         else:
             reshaped_base_tensor = aliased_base_tensor
         out = target_meta_tensor._view_func(reshaped_base_tensor)
-<<<<<<< HEAD
-        if out is not None:
-            if aliased_base_tensor.requires_grad and not target_requires_grad:
-                out = out.detach()
-            elif not aliased_base_tensor.requires_grad and target_requires_grad:
-                out.requires_grad_(True)
-=======
         # This shape mismatch can happen due to a bug in inplace/view handling in autograd.
         # Try putting a breakpoint here and running
         # `test/functorch/test_aotdispatch TestAOTAutograd.test_output_all_alias_types`
@@ -515,8 +508,10 @@
         #
         # As a stopgap, we'll fall back to as_strided.
         if out is not None and out.shape == target_meta_tensor.shape:
-            out.requires_grad_(target_requires_grad)
->>>>>>> 7ef12576
+            if aliased_base_tensor.requires_grad and not target_requires_grad:
+                out = out.detach()
+            elif not aliased_base_tensor.requires_grad and target_requires_grad:
+                out.requires_grad_(True)
             return out
     size = target_meta_tensor.size()
     stride = target_meta_tensor.stride()
