import collections
import dataclasses
import dis
import functools
import importlib
import inspect
import itertools
import logging
import operator
import sys
import traceback
import types
import typing
import weakref
from collections.abc import Sized
from typing import Any, Callable, Dict, List, NamedTuple, Optional, Set, Tuple
from unittest.mock import patch

import torch
from torch._guards import Checkpointable

from . import (
    allowed_functions,
    config,
    exc,
    logging as torchdynamo_logging,
    side_effects,
    skipfiles,
    variables,
)
from .allowed_functions import is_allowed, is_builtin_callable, is_builtin_constant
from .bytecode_analysis import livevars_analysis
from .bytecode_transformation import (
    cleaned_instructions,
    create_instruction,
    Instruction,
    is_generator,
    unique_id,
)
from .codegen import PyCodegen
from .exc import BackendCompilerFailed, unimplemented, Unsupported
from .guards import GuardBuilder
from .output_graph import GraphCompileReason, OutputGraph, OutputGraphState
from .replay_record import DummyModule, ExecutionRecorder
from .resume_execution import ContinueExecutionCache, ReenterWith
from .source import (
    AttrSource,
    GetItemSource,
    GlobalSource,
    GlobalWeakRefSource,
    LocalInputSource,
    LocalSource,
)
from .utils import counters, graph_break_dup_warning_checker, istype, proxy_args_kwargs
from .variables.base import MutableLocal, typestr, VariableTracker
from .variables.builder import VariableBuilder, wrap_fx_proxy
from .variables.builtin import BuiltinVariable
from .variables.constant import ConstantVariable, EnumVariable
from .variables.dicts import ConstDictVariable
from .variables.functions import (
    BaseUserFunctionVariable,
    NestedUserFunctionVariable,
    UserFunctionVariable,
    UserMethodVariable,
)
from .variables.lists import (
    BaseListVariable,
    ListIteratorVariable,
    ListVariable,
    SliceVariable,
    TupleVariable,
)
from .variables.misc import (
    ClosureVariable,
    ContextWrappingVariable,
    GetAttrVariable,
    GradModeVariable,
    PythonModuleVariable,
    UnknownVariable,
    WithExitFunctionVariable,
)
from .variables.nn_module import NNModuleVariable
from .variables.tensor import (
<<<<<<< HEAD
    SymNodeVariable,
=======
>>>>>>> 68c2122956c... Rename DynamicShapeVariable to SymNodeVariable cause thats what it is
    supported_const_comparison_ops,
    supported_tensor_comparison_ops,
    SymNodeVariable,
    TensorVariable,
)
from .variables.torch import TorchVariable
from .variables.user_defined import UserDefinedObjectVariable, UserDefinedVariable

log = logging.getLogger(__name__)


@functools.lru_cache(None)
def _step_logger():
    return torchdynamo_logging.get_step_logger(log)


@dataclasses.dataclass
class BlockStackEntry:
    target: Instruction
    stack_index: Optional[int] = None
    with_context: ContextWrappingVariable = None

    def can_restore(self):
        return self.with_context is not None

    def resume_fn(self):
        assert self.stack_index is not None
        return ReenterWith(self.stack_index)

    def exit(self, tx):
        return self.with_context.exit(tx)


class InstructionTranslatorGraphState(NamedTuple):
    output: OutputGraphState
    symbolic_locals: Dict[str, VariableTracker]
    stack: List[VariableTracker]
    block_stack: List[BlockStackEntry]
    instruction_pointer: Optional[int]
    current_instruction: Instruction
    next_instruction: Optional[Instruction]
    lineno: int

    def diff(self, other: "InstructionTranslatorGraphState") -> Optional[str]:
        for k in self._fields:
            if k == "output":
                return self.output.diff(other.output, prefix=f"{k}.")
            sv = getattr(self, k)
            ov = getattr(other, k)
            if sv != ov:
                return f"{k} mismatch: {sv} != {ov}"
        return None


def stack_op(fn: typing.Callable[..., object]):
    nargs = len(inspect.signature(fn).parameters)
    fn_var = BuiltinVariable(fn)

    @functools.wraps(fn)
    def impl(self: "InstructionTranslatorBase", inst: Instruction):
        self.push(fn_var.call_function(self, self.popn(nargs), {}))

    return impl


def _detect_and_normalize_assert_statement(
    self: "InstructionTranslatorBase",
    truth_fn: typing.Callable[[object], bool],
    push: bool,
):
    # Detect if this jump instruction is assert and normalize the assert
    # by pushing dummy error message when nothing is given.
    #
    # Python 3.9 assertion is in following format:
    # 18 POP_JUMP_IF_TRUE       28
    # 20 LOAD_ASSERTION_ERROR
    # 22 LOAD_CONST               3 ('Assert message') -> optional instruction
    # 24 CALL_FUNCTION            1                    -> optional instruction
    # 26 RAISE_VARARGS
    #
    # Python 3.8 assertion is in following format:
    # 18 POP_JUMP_IF_TRUE       28
    # 20 LOAD_GLOBAL              0 (Assertion type)
    # 22 LOAD_CONST               3 ('Assert message') -> optional instruction
    # 24 CALL_FUNCTION            1                    -> optional instruction
    # 26 RAISE_VARARGS            1

    if (truth_fn is not operator.truth) or push:
        return False

    assert isinstance(self.instruction_pointer, int)
    current_instruction_pointer = self.instruction_pointer
    inst = self.instructions[current_instruction_pointer]
    # Detect LOAD_ASSERTION_ERROR or LOAD_GLOBAL 0
    if sys.version_info < (3, 9):
        if inst.opname != "LOAD_GLOBAL" or inst.argval != "AssertionError":
            return False
    else:
        if inst.opname != "LOAD_ASSERTION_ERROR":
            return False

    current_instruction_pointer += 1

    if current_instruction_pointer >= len(self.instructions):
        return False

    inst = self.instructions[current_instruction_pointer]
    has_error_msg = False
    # DETECT RAISE_VARARGS or LOAD CONST
    if inst.opname == "LOAD_CONST":
        if not isinstance(inst.argval, str):
            return False
        self.LOAD_CONST(inst)
        has_error_msg = True

        # if it is LOAD_CONSTANT, it must be followed by CALL_FUNCTION
        current_instruction_pointer += 1
        if current_instruction_pointer >= len(self.instructions):
            return False
        inst = self.instructions[current_instruction_pointer]
        if inst.opname != "CALL_FUNCTION":
            return False

        # CALL_FUNCTION should be followed by RAISE_VARARGS
        current_instruction_pointer += 1
        if current_instruction_pointer >= len(self.instructions):
            return False
        inst = self.instructions[current_instruction_pointer]

    if inst.opname != "RAISE_VARARGS":
        return False

    if not has_error_msg:
        # Push dummy value instead of error message
        self.push(ConstantVariable("assertion error"))

    return True


def generic_jump(truth_fn: typing.Callable[[object], bool], push: bool):
    def inner(self: "InstructionTranslatorBase", inst: Instruction):
        value: VariableTracker = self.pop()
        self.output.guards.update(value.guards)
        if (
            config.rewrite_assert_with_torch_assert
            and _detect_and_normalize_assert_statement(self, truth_fn, push)
        ):
            error_msg: VariableTracker = self.pop()
            self.output.guards.update(error_msg.guards)
            # Skip over things like `assert True`
            if value.is_python_constant() and bool(value.as_python_constant()):
                self.jump(inst)
                return

            # Manually insert torch._assert instead of python assert and jump over
            # assert related instructions as we don't need them anymore.
            self.output.create_proxy(
                "call_function",
                torch._assert,
                *proxy_args_kwargs((value, error_msg), {}),
            )
            self.jump(inst)
            return

        if value.is_python_constant():
            if truth_fn(value.as_python_constant()):
                push and self.push(value)
                self.jump(inst)
        elif (
            isinstance(value, (TensorVariable)) and self.should_compile_partial_graph()
        ):
            # compile a partial subgraph prefix then jump into user code
            if self.has_backedge():
                msg = (
                    "Skipping frame because there is a graph break in a for/while loop"
                )
                log.debug(msg)
                raise exc.SkipFrame(msg)

            self.push(value)
            log.debug("generic_jump triggered compile")
            self.output.compile_subgraph(
                self,
                reason=GraphCompileReason(
                    f"generic_jump {typestr(value)}", [self.frame_summary()]
                ),
            )
            self.pop()

            if_next = self.create_call_resume_at(self.next_instruction)
            push and self.push(value)
            if_jump = self.create_call_resume_at(inst.target)

            self.output.add_output_instructions(
                [(create_instruction(inst.opname, target=if_jump[0]))]
                + if_next
                + if_jump
            )
        elif isinstance(value, NNModuleVariable):
            # Equivant of "self.nn_module is not None"
            if truth_fn(value):
                push and self.push(value)
                self.jump(inst)
        elif isinstance(value, UserDefinedObjectVariable):
            x = value.var_getattr(self, "__bool__")
            # __bool__ is function
            if isinstance(x, UserMethodVariable):
                state = self.copy_graphstate()
                result = x.call_function(self, [], {})
                if isinstance(result, ConstantVariable) and isinstance(
                    result.value, bool
                ):
                    self.output.guards.update(result.guards)
                    if truth_fn(result.value):
                        push and self.push(value)
                        self.jump(inst)
                else:
                    # rollback to the state before the __bool__ inline
                    self.restore_graphstate(state)
                    unimplemented(
                        "generic_jump on UserDefined with __bool__ returning non-constant"
                    )
            # __bool__ is non-function or not existed in the user defined object
            else:
                if truth_fn(True):
                    push and self.push(value)
                    self.jump(inst)
        elif not isinstance(value, TensorVariable) and value.has_unpack_var_sequence(
            self
        ):
            if truth_fn(len(value.unpack_var_sequence(self))):
                push and self.push(value)
                self.jump(inst)
        elif isinstance(value, SymNodeVariable):
            eval_result = value.evaluate_expr(self.output)
            if truth_fn(eval_result):
                push and self.push(value)
                self.jump(inst)
        else:
            unimplemented(f"generic_jump {typestr(value)}")

    return inner


explain = False


def break_graph_if_unsupported(*, push):
    def decorator(inner_fn):
        @functools.wraps(inner_fn)
        def wrapper(self: "InstructionTranslatorBase", inst: Instruction):
            state = self.copy_graphstate()
            reason = None
            try:
                return inner_fn(self, inst)
            except Unsupported as excp:
                if self.has_backedge() and self.should_compile_partial_graph():
                    msg = "Skipping frame because there is a graph break in a for/while loop"
                    log.debug(msg)
                    raise exc.SkipFrame(msg) from excp

                if not self.should_compile_partial_graph():
                    raise

                log.debug("break_graph_if_unsupported triggered compile", exc_info=True)

                user_stack = [self.frame_summary()] + list(reversed(excp.real_stack))
                user_stack_formatted = "".join(traceback.format_list(user_stack))
                frame_loc = (user_stack[-1].filename, user_stack[-1].lineno)
                # torch._dynamo.explain() formats this a little nicer, and presents a slightly
                # more actionable user code pointer
                if (
                    config.print_graph_breaks
                    and not explain
                    and graph_break_dup_warning_checker.add(frame_loc)
                ):
                    log.warning(
                        f"Graph break: {excp} from user code at {user_stack_formatted}"
                    )

                excp.remove_from_stats()
                excp.add_to_stats("graph_break")
                reason = GraphCompileReason(excp.msg, user_stack)
            self.restore_graphstate(state)
            self.output.compile_subgraph(self, reason=reason)
            self.popn(push - dis.stack_effect(inst.opcode, inst.arg))

            for _ in range(push):
                self.push(UnknownVariable())

            resume_call_insts = self.create_call_resume_at(self.next_instruction)
            # Check if there is a block stack entry with GradModeVariable. And
            # wrap the instruction causing the graph break inside a try..finally
            # block. See more details at
            # https://github.com/pytorch/torchdynamo/issues/207
            cleanup = []
            if len(self.block_stack) == 1 and isinstance(
                self.block_stack[0].with_context, GradModeVariable
            ):
                ctx_variable = self.block_stack[0].with_context

                cg = PyCodegen(self)
                setup_finally, cleanup = ctx_variable.reconstruct(
                    cg, resume_call_insts[0]
                )
                self.output.add_output_instructions(setup_finally)

            self.output.add_output_instructions([inst])

            # Add the cleanup instructions from try..finally block
            self.output.add_output_instructions(cleanup)
            self.output.add_output_instructions(
                resume_call_insts,
            )

        return wrapper

    return decorator


class InstructionTranslatorBase(Checkpointable[InstructionTranslatorGraphState]):
    output: OutputGraph
    symbolic_locals: Dict[str, VariableTracker]
    symbolic_globals: Dict[str, VariableTracker]
    stack: List[VariableTracker]
    instruction_pointer: Optional[int]
    current_instruction: Instruction
    next_instruction: Optional[Instruction]
    block_stack: List[BlockStackEntry]
    lineno: int
    mutated_closure_cell_contents: Set[str]

    checkpoint: Optional[Tuple[Instruction, InstructionTranslatorGraphState]]
    random_calls: List[
        Tuple[Callable[..., object], Tuple[object, ...], Dict[str, object]]
    ]

    def has_backedge(self):
        cur_offset = self.current_instruction.offset
        assert self.instruction_pointer is not None
        for inst in self.instructions[self.instruction_pointer :]:
            if inst.opname in (
                "JUMP_ABSOLUTE",
                "POP_JUMP_IF_TRUE",
                "POP_JUMP_IF_FALSE",
            ):
                jump_offset = inst.argval
                if jump_offset < cur_offset:
                    return True
        return False

    def cell_and_freevars(self):
        if not hasattr(self, "_cell_and_freevars"):
            self._cell_and_freevars = tuple(
                self.code_options["co_cellvars"] or []
            ) + tuple(self.code_options["co_freevars"] or [])
        return self._cell_and_freevars

    def prune_dead_locals(self):
        reads = livevars_analysis(self.instructions, self.current_instruction)
        # implicit use by super()
        # reads = reads | {"__class__"}
        # output variables?
        reads = reads | set(self.cell_and_freevars())
        self.symbolic_locals = collections.OrderedDict(
            [(k, v) for k, v in self.symbolic_locals.items() if k in reads]
        )
        self.output.side_effects.prune_dead_object_new(self)

    def call_function(
        self,
        fn: VariableTracker,
        args: List[VariableTracker],
        kwargs: Dict[str, VariableTracker],
    ):
        assert isinstance(fn, VariableTracker)
        assert isinstance(args, list)
        assert isinstance(kwargs, dict)
        assert all(
            isinstance(x, VariableTracker)
            for x in itertools.chain(args, kwargs.values())
        )
        self.push(fn.call_function(self, args, kwargs))

    def update_locals_and_stack(self, oldvar: VariableTracker, newvar: VariableTracker):
        def repl(v: VariableTracker):
            if v.mutable_local is oldvar.mutable_local:
                return newvar
            return v

        def skip(v: VariableTracker):
            return oldvar.mutable_local not in v.recursively_contains

        cache: Dict[int, Tuple[object, object]] = dict()
        self.output.side_effects.apply(repl, cache, skip_fn=skip)
        self.stack = [
            VariableTracker.apply(repl, x, cache, skip_fn=skip) for x in self.stack
        ]
        for k, x in self.symbolic_locals.items():
            self.symbolic_locals[k] = VariableTracker.apply(
                repl, x, cache, skip_fn=skip
            )

    def replace_all(self, oldvar: VariableTracker, newvar: VariableTracker):
        if isinstance(oldvar.mutable_local, side_effects.MutableSideEffects):
            newvar = self.output.side_effects.mutation(oldvar, newvar)
        else:
            assert isinstance(oldvar.mutable_local, variables.base.MutableLocal)
            newvar = newvar.clone(mutable_local=variables.base.MutableLocal())
        self.update_locals_and_stack(oldvar, newvar)
        return newvar

    def inline_user_function_return(self, fn, args, kwargs):
        """
        A call to some user defined function by inlining it.
        """
        state = self.copy_graphstate()
        try:
            result = InliningInstructionTranslator.inline_call(self, fn, args, kwargs)
            self.output.guards.update(fn.guards)
            return result
        except Exception:
            self.restore_graphstate(state)
            raise

    def step(self):
        """Process exactly one instruction, return False we should exit"""
        assert isinstance(self.instruction_pointer, int)
        inst = self.instructions[self.instruction_pointer]
        self.current_instruction = inst
        self.instruction_pointer += 1
        if self.instruction_pointer < len(self.instructions):
            self.next_instruction = self.instructions[self.instruction_pointer]
        else:
            self.instruction_pointer = None
            self.next_instruction = None
        if inst.starts_line and self.lineno != inst.starts_line:
            self.lineno = inst.starts_line
            log.debug(f"TRACE starts_line {self.f_code.co_filename}:{self.lineno}")

        if len(self.stack) == 0 and self.should_compile_partial_graph():
            self.checkpoint = inst, self.copy_graphstate()

        log.debug(f"TRACE {inst.opname} {inst.argval} {self.stack}")

        try:
            if not hasattr(self, inst.opname):
                unimplemented(f"missing: {inst.opname}")
            getattr(self, inst.opname)(inst)

            return inst.opname != "RETURN_VALUE"
        except BackendCompilerFailed:
            raise
        except Unsupported as exc:
            exc.real_stack.append(self.frame_summary())
            if self.empty_checkpoint():
                raise
            log.debug("step triggered compile", exc_info=True)
        except Exception as exc:
            real_stack = getattr(exc, "real_stack", [])
            real_stack.append(self.frame_summary())
            exc.real_stack = real_stack  # type: ignore[attr-defined]
            raise

        # generate code from checkpoint
        assert not self.output.output_instructions
        assert self.checkpoint is not None
        continue_inst, state = self.checkpoint
        self.restore_graphstate(state)
        self.output.compile_subgraph(
            self,
            partial_convert=True,
            reason=GraphCompileReason("step_unsupported", [self.frame_summary()]),
        )
        self.output.add_output_instructions(
            [create_instruction("JUMP_ABSOLUTE", target=continue_inst)]
            + self.instructions
        )

    def run(self):
        try:
            self.output.push_tx(self)
            while (
                self.instruction_pointer is not None
                and not self.output.should_exit
                and self.step()
            ):
                pass
        except BackendCompilerFailed:
            raise
        except Exception as e:
            if config.replay_record_enabled:
                e.exec_record = self.exec_recorder.get_record()  # type: ignore[attr-defined]
            raise
        finally:
            self.output.pop_tx()
            # Cleanup the outputGraph to delete the held tensors. We perform the
            # cleanup only for InstructionTranslator and not
            # InliningInstructionTranslator. The InliningInstructionTranslator
            # mutates the output object and is restored to original state if
            # there was an exception.
            if isinstance(self, InstructionTranslator):
                self.output.cleanup()

    def push(self, val: Optional[VariableTracker]):
        assert val is None or isinstance(
            val, VariableTracker
        ), f"push expects VariableTracker, got {typestr(val)}"
        self.stack.append(val)

    def push_many(self, vals: List[VariableTracker]):
        for val in vals:
            self.push(val)

    def pop(self) -> VariableTracker:
        return self.stack.pop()

    def popn(self, n: int) -> List[VariableTracker]:
        assert n >= 0
        return list(reversed([self.pop() for _ in range(n)]))

    def LOAD_FAST(self, inst):
        name = inst.argval

        if name in self.f_locals and config.replay_record_enabled:
            self.exec_recorder.add_local_var(name, self.f_locals[name])

        if name.startswith(".") and name not in self.symbolic_locals:
            # This happens in dict/list comprehensions
            name = name.replace(".", "implicit")
        assert name not in self.cell_and_freevars()
        if name not in self.symbolic_locals:
            unimplemented("undefined LOAD_FAST")
        self.push(self.symbolic_locals[name])
        if name.startswith("___stack"):
            self.symbolic_locals.pop(name)

    def LOAD_DEREF(self, inst):
        assert inst.argval in self.cell_and_freevars()

        if inst.argval in self.f_locals and config.replay_record_enabled:
            self.exec_recorder.add_local_var(inst.argval, self.f_locals[inst.argval])

        if inst.argval not in self.symbolic_locals:
            unimplemented(f"undefined LOAD_DEREF {inst.argval}")
        self.push(self.symbolic_locals[inst.argval])

    def STORE_FAST(self, inst):
        self.symbolic_locals[inst.argval] = self.pop()

    def DELETE_FAST(self, inst):
        del self.symbolic_locals[inst.argval]

    STORE_DEREF = STORE_FAST

    def LOAD_CLOSURE(self, inst):
        self.push(ClosureVariable(name=inst.argval))

    def LOAD_CONST(self, inst):
        self.push(ConstantVariable(value=inst.argval))

    def get_global_source(self, name):
        if self.output.root_globals is self.f_globals:
            source = GlobalSource(name)
        else:
            if "__name__" in self.f_globals:
                source = AttrSource(
                    self.import_source(self.f_globals["__name__"]), name
                )
            else:
                mangled_name = f"___unnamed_scope_{id(self.f_globals)}"
                if mangled_name not in self.output.root_globals:
                    self.output.install_global(mangled_name, self.f_globals)
                source = GetItemSource(GlobalSource(mangled_name), name)
        return source

    def LOAD_GLOBAL(self, inst):
        name = inst.argval

        if config.replay_record_enabled:
            if name in self.f_globals:
                self.exec_recorder.add_global_var(name, self.f_globals[name])
            else:
                assert name in self.f_builtins
                self.exec_recorder.builtins[name] = self.f_builtins[name]

        if name in self.symbolic_globals:
            variable = self.output.side_effects[self.symbolic_globals[name]]
            self.push(self.output.side_effects.load_global(variable, name))
            return

        try:
            value = self.f_globals[name]
        except KeyError:
            return self.load_builtin(inst)

        source = self.get_global_source(name)
        self.push(VariableBuilder(self, source)(value))

    def STORE_GLOBAL(self, inst):
        value = self.pop()
        name = inst.argval
        source = self.get_global_source(name)
        if name not in self.symbolic_globals:
            self.symbolic_globals[name] = object()  # sentinel object
        variable = self.output.side_effects.track_global_existing(
            source, self.symbolic_globals[name]
        )
        self.output.side_effects.store_global(variable, name, value)

    def import_source(self, module_name):
        """Create an alias to a module for use in guards"""
        if "torch_package" in module_name:
            value = torch.package.package_importer._package_imported_modules[
                module_name
            ]
            alias = (
                module_name.replace(">", "_").replace("<", "_").replace(".", "_dot_")
            )
        else:
            value = importlib.import_module(module_name)
            alias = f"__import_{module_name.replace('.', '_dot_')}"
        f_globals = self.output.root_globals
        assert alias not in f_globals or f_globals[alias] is value
        f_globals[alias] = value
        self.output.update_co_names(alias)
        return GlobalSource(alias)

    def resolve_name(self, name, package, level):
        """
        Copied from the Cpython implementation of __import__
        Resolve a relative module name to an absolute one.
        https://github.com/python/cpython/blob/5a094f0255eea1db58fb2cf14c200971e64ec36e/Lib/importlib/_bootstrap.py#L902
        """
        bits = package.rsplit(".", level - 1)
        if len(bits) < level:
            raise ImportError("attempted relative import beyond top-level package")
        base = bits[0]
        return "{}.{}".format(base, name) if name else base

    def calc_package(self):
        """
        Copied from the Cpython implementation of __import__
        https://github.com/python/cpython/blob/5a094f0255eea1db58fb2cf14c200971e64ec36e/Lib/importlib/_bootstrap.py#L1090
        """
        package = self.f_globals.get("__package__")
        spec = self.f_globals.get("__spec__")
        if package is not None:
            if spec is not None and package != spec.parent:
                log.warning(
                    "__package__ != __spec__.parent "
                    f"({package!r} != {spec.parent!r})",
                    ImportWarning,
                    stacklevel=3,
                )  # type: ignore[call-arg]
            return package
        elif spec is not None:
            return spec.parent
        else:
            log.warning(
                "can't resolve package from __spec__ or __package__, "
                "falling back on __name__ and __path__",
                ImportWarning,
                stacklevel=3,
            )  # type: ignore[call-arg]
            package = self.f_globals["__name__"]
            if "__path__" not in self.f_globals:
                package = package.rpartition(".")[0]
        return package

    def IMPORT_NAME(self, inst):
        level, fromlist = self.popn(2)
        level = level.as_python_constant()
        fromlist = fromlist.as_python_constant()
        module_name = inst.argval

        # Are we replaying? if so, load recorded module
        recorded_name = (
            f"{ExecutionRecorder.LOCAL_MOD_PREFIX}_{level}_{fromlist}_{module_name}"
        )
        if recorded_name in self.f_globals:
            value = self.f_globals[recorded_name]
            source = GlobalSource(recorded_name)
        else:
            value = __import__(
                module_name,
                fromlist=fromlist,
                level=level,
                globals=self.f_globals,
            )

            if level != 0:
                pkg = self.calc_package()
                module_name = self.resolve_name(module_name, pkg, level)

            # For __import__, when the name variable is of the form package.module,
            # normally, the top-level package (the name up till the first dot) is
            # returned, not the module named by module_name. However, when a
            # non-empty fromlist argument is given, the module named by name is
            # returned. Therefore, we set the source correctly here.
            if not fromlist:
                top_level_module_name = module_name.partition(".")[0]
                source = self.import_source(top_level_module_name)
            else:
                source = self.import_source(module_name)

        if config.replay_record_enabled:
            self.exec_recorder.add_local_mod(recorded_name, value)

        if is_allowed(value):
            self.push(TorchVariable(value, source=source))
        elif istype(value, (types.ModuleType, DummyModule)):
            self.push(PythonModuleVariable(value, source=source))
        else:
            unimplemented(f"IMPORT_NAME {typestr(value)}")

    def IMPORT_FROM(self, inst):
        self.DUP_TOP(inst)
        self.LOAD_ATTR(inst)

    def load_builtin(self, inst):
        assert inst.argval in self.f_builtins
        val = self.f_builtins[inst.argval]

        if callable(val):
            assert is_builtin_callable(val)
            self.push(VariableBuilder(self, GlobalSource(inst.argval))(val))
        else:
            assert is_builtin_constant(val)
            self.push(ConstantVariable(value=val))

    def jump(self, inst):
        self.instruction_pointer = self.indexof[id(inst.target)]

    JUMP_FORWARD = jump
    JUMP_ABSOLUTE = jump

    POP_JUMP_IF_FALSE = generic_jump(operator.not_, False)
    POP_JUMP_IF_TRUE = generic_jump(operator.truth, False)
    JUMP_IF_FALSE_OR_POP = generic_jump(operator.not_, True)
    JUMP_IF_TRUE_OR_POP = generic_jump(operator.truth, True)

    def SETUP_LOOP(self, inst):
        # only exists in python<=3.7
        self.block_stack.append(BlockStackEntry(inst.target))

    def SETUP_EXCEPT(self, inst):
        # only exists in python<=3.7
        self.block_stack.append(BlockStackEntry(inst.target))

    def POP_BLOCK(self, inst):
        self.block_stack.pop()

    def SETUP_WITH(self, inst):
        ctx = self.pop()
        if not isinstance(ctx, ContextWrappingVariable):
            unimplemented(f"SETUP_WITH {ctx}")
        self.output.guards.update(ctx.guards)

        if isinstance(self, InstructionTranslator):
            self.block_stack.append(BlockStackEntry(inst.target, len(self.stack), ctx))
        else:
            # can't restore this while inlining
            self.block_stack.append(BlockStackEntry(inst.target))
        self.push(
            WithExitFunctionVariable(
                ctx,
                inst.target,
                **VariableTracker.propagate(ctx),
            )
        )
        self.push(ctx.enter(self))

    def SETUP_FINALLY(self, inst):
        self.block_stack.append(BlockStackEntry(inst.target))

    def BEGIN_FINALLY(self, inst):
        self.push(None)

    def WITH_CLEANUP_START(self, inst):
        exit, exc = self.popn(2)
        assert exc is None
        self.push(exc)
        self.push(exit.call_function(self, [ConstantVariable(None)] * 3, {}))

    def WITH_CLEANUP_FINISH(self, inst):
        self.popn(2)
        self.push(None)

    def END_FINALLY(self, inst):
        tos = self.pop()
        assert tos is None

    def FOR_ITER(self, inst):
        it = self.pop()
        if isinstance(it, ListIteratorVariable):
            self.output.guards.update(it.guards)
            try:
                val, next_iter = it.next_variables()
                self.replace_all(it, next_iter)
                self.push(next_iter)
                self.push(val)
            except StopIteration:
                self.jump(inst)
        else:
            unimplemented(f"FOR_ITER {typestr(it)}")

    def COMPARE_OP(self, inst):
        left, right = self.popn(2)
        left = left.as_specialized(self)
        right = right.as_specialized(self)
        options = VariableTracker.propagate([left, right])
        op = inst.argval
        supported_any = dict(
            itertools.chain(
                supported_tensor_comparison_ops.items(),
                supported_const_comparison_ops.items(),
            )
        )
        if (
            isinstance(
                left,
                (
                    TensorVariable,
                    SymNodeVariable,
                    NNModuleVariable,
                    BaseListVariable,
                    UserDefinedVariable,
                    BaseUserFunctionVariable,
                    ConstDictVariable,
                ),
            )
            and isinstance(right, ConstantVariable)
            and right.value is None
            and op in supported_const_comparison_ops
        ):
            # <non-None> is None
            self.push(
                ConstantVariable(
                    supported_const_comparison_ops[op](object(), right.value), **options
                )
            )
        elif (
            left.is_python_constant()
            and right.is_python_constant()
            and op in supported_any
        ):
            # constant fold
            self.push(
                ConstantVariable(
                    supported_any[op](
                        left.as_python_constant(), right.as_python_constant()
                    ),
                    **options,
                )
            )
        elif op in ("in", "not in"):
            self.push(right.call_method(self, "__contains__", [left], {}))
            if op == "not in":
                self.UNARY_NOT(inst)
        else:
            self.push(
                BuiltinVariable(supported_any[op], **options).call_function(
                    self, [left, right], {}
                )
            )

    def GET_ITER(self, inst):
        self.call_function(BuiltinVariable(iter), [self.pop()], {})

    @break_graph_if_unsupported(push=1)
    def CALL_FUNCTION(self, inst):
        args = self.popn(inst.argval)
        fn = self.pop()
        self.call_function(fn, args, {})

    @break_graph_if_unsupported(push=1)
    def CALL_FUNCTION_EX(self, inst):
        if inst.argval == 0:
            kwargsvars = ConstDictVariable({}, dict)
            argsvars = self.pop()
        elif inst.argval == 1:
            kwargsvars = self.pop()
            argsvars = self.pop()
        else:
            unimplemented("CALL_FUNCTION_EX")
        fn = self.pop()
        self.output.guards.update(argsvars.guards)
        self.output.guards.update(kwargsvars.guards)

        if (
            isinstance(fn, GetAttrVariable)
            and isinstance(fn.obj, TensorVariable)
            and fn.name == "view"
            and isinstance(argsvars, (ConstantVariable, TensorVariable))
        ):
            # Hack to handle special case in some bert models.  Converts
            # x.view(*shape) into x.view(shape), which is correct for view()
            # but not generally.  See test_transpose_for_scores().
            argsvars = TupleVariable([argsvars])

        if not isinstance(
            argsvars, BaseListVariable
        ) and argsvars.has_unpack_var_sequence(self):
            argsvars = TupleVariable(argsvars.unpack_var_sequence(self))

        if not isinstance(argsvars, BaseListVariable) or not isinstance(
            kwargsvars, ConstDictVariable
        ):
            unimplemented(f"non-static call {typestr(argsvars)} {typestr(kwargsvars)}")

        self.call_function(fn, argsvars.items, kwargsvars.items)

    @break_graph_if_unsupported(push=1)
    def CALL_FUNCTION_KW(self, inst):
        argnames = self.pop()
        args = self.popn(inst.argval)
        fn = self.pop()
        assert isinstance(argnames, ConstantVariable)
        argnames = argnames.value
        args, kwargs_list = args[: -len(argnames)], args[-len(argnames) :]
        kwargs = dict(zip(argnames, kwargs_list))
        assert len(kwargs) == len(argnames)
        self.call_function(fn, args, kwargs)

    def LOAD_METHOD(self, inst):
        self.LOAD_ATTR(inst)
        self.push(self.pop())
        self.push(None)

    def CALL_METHOD(self, inst):
        args = self.popn(inst.argval)
        dummy = self.pop()
        assert dummy is None
        fn = self.pop()
        self.call_function(fn, args, {})

    def LOAD_ATTR(self, inst):
        obj = self.pop()
        result = BuiltinVariable(getattr).call_function(
            self, [obj, ConstantVariable(inst.argval)], {}
        )
        self.push(result)

    def STORE_ATTR(self, inst):
        prior = self.copy_graphstate()
        val, obj = self.popn(2)

        if isinstance(obj, NNModuleVariable):
            # We don't allow side effects during export
            # https://github.com/pytorch/torchdynamo/issues/1475
            assert (
                not self.export
            ), f"Mutating module attribute {inst.argval} during export."

        try:
            self.output.guards.update(
                BuiltinVariable(setattr)
                .call_function(self, [obj, ConstantVariable(inst.argval), val], {})
                .guards
            )
            return
        except Unsupported as e:
            if not self.should_compile_partial_graph():
                raise
            log.debug("STORE_ATTR triggered compile", exc_info=True)
            e.remove_from_stats()
            e.add_to_stats("graph_break")
            self.restore_graphstate(prior)

        # break the graph
        self.output.compile_subgraph(
            self, reason=GraphCompileReason("store_attr", [self.frame_summary()])
        )
        self.output.add_output_instructions([inst])
        self.popn(2)
        self.output.add_output_instructions(
            self.create_call_resume_at(self.next_instruction)
        )

    def create_call_resume_at(self, offset):
        raise AssertionError(
            f"create_call_resume_at not overridden by subclass {type(self)}"
        )

    def should_compile_partial_graph(self) -> bool:
        raise AssertionError(
            f"should_compile_partial_graph not overridden by subclass {type(self)}"
        )

    @break_graph_if_unsupported(push=0)
    def STORE_SUBSCR(self, inst):
        val, obj, key = self.popn(3)
        result = obj.call_method(self, "__setitem__", [key, val], {})
        # no result is pushed, so need to lift the guards to global
        self.output.guards.update(result.guards)

    def BUILD_TUPLE(self, inst):
        items = self.popn(inst.argval)
        options = VariableTracker.propagate(items)
        self.push(TupleVariable(items, **options))

    def BUILD_SLICE(self, inst):
        items = self.popn(inst.argval)
        options = VariableTracker.propagate(items)
        self.push(
            SliceVariable(
                [x.as_specialized(self) for x in items],
                **options,
            )
        )

    def BUILD_LIST(self, inst):
        items = self.popn(inst.argval)
        options = VariableTracker.propagate(items)
        self.push(ListVariable(items, mutable_local=MutableLocal(), **options))

    def BUILD_LIST_UNPACK(self, inst, cls=ListVariable):
        seqs = self.popn(inst.argval)
        options = VariableTracker.propagate(seqs)
        items = list()
        for seq in seqs:
            try:
                items.extend(seq.unpack_var_sequence(self))
            except NotImplementedError:
                unimplemented(f"BUILD_LIST_UNPACK {seq}")
        self.push(cls(items, mutable_local=MutableLocal(), **options))

    def BUILD_TUPLE_UNPACK(self, inst):
        self.BUILD_LIST_UNPACK(inst, cls=TupleVariable)

    BUILD_TUPLE_UNPACK_WITH_CALL = BUILD_TUPLE_UNPACK

    def BUILD_MAP(self, inst):
        items = self.popn(inst.argval * 2)
        options = VariableTracker.propagate(items)
        result = dict()
        for k, v in zip(items[::2], items[1::2]):
            assert (
                isinstance(k, ConstantVariable)
                or (isinstance(k, TensorVariable) and k.specialized_value is not None)
                or isinstance(k, EnumVariable)
            )

            result[ConstDictVariable.get_key(k)] = v
        assert len(result) == len(items) / 2
        self.push(
            ConstDictVariable(result, dict, mutable_local=MutableLocal(), **options)
        )

    def BUILD_CONST_KEY_MAP(self, inst):
        keys = self.pop()
        values = self.popn(inst.argval)
        options = VariableTracker.propagate([keys] + values)
        assert isinstance(keys, ConstantVariable)
        keys = keys.value
        assert istype(keys, tuple)
        assert len(keys) == len(values)
        self.push(
            ConstDictVariable(
                dict(zip(keys, values)),
                dict,
                mutable_local=MutableLocal(),
                **options,
            )
        )

    def MAP_ADD(self, inst):
        k, v = self.popn(2)
        assert inst.argval > 0
        obj = self.stack[-inst.arg]
        assert isinstance(obj, ConstDictVariable)
        assert obj.mutable_local
        items = dict(obj.items)
        items[k.as_python_constant()] = v
        self.replace_all(
            obj,
            ConstDictVariable(
                items,
                obj.user_cls,
                **VariableTracker.propagate([obj, k, v]),
            ),
        )

    def LIST_APPEND(self, inst):
        v = self.pop()
        assert inst.argval > 0
        obj = self.stack[-inst.arg]
        assert isinstance(obj, ListVariable)
        assert obj.mutable_local
        # only copy if the new obj contains other mutables
        new_rec_contains = obj.recursively_contains
        if v.recursively_contains or v.mutable_local:
            new_rec_contains = obj.recursively_contains.union(v.recursively_contains)

            if v.mutable_local:
                new_rec_contains.add(v.mutable_local)

        self.replace_all(
            obj,
            ListVariable(
                obj.items + [v],
                recursively_contains=new_rec_contains,
                regen_guards=False,
                **VariableTracker.propagate([obj, v]),
            ),
        )

    def MAKE_FUNCTION(self, inst):
        flags = inst.arg
        old_stack = list(self.stack)
        fn_name = self.pop()
        code = self.pop()
        defaults = None
        closure = None
        annotations = None
        kwdefaults = None

        if flags & 0x08:
            closure = self.pop()
        if flags & 0x04:
            annotations = self.pop()
        if flags & 0x02:
            kwdefaults = self.pop()
        if flags & 0x01:
            defaults = self.pop()

        options = VariableTracker.propagate(old_stack[len(self.stack) :])
        self.push(
            NestedUserFunctionVariable(
                fn_name,
                code,
                self.f_globals,
                defaults,
                kwdefaults,
                annotations,
                closure,
                closure_scope=self,
                **options,
            )
        )

    def UNPACK_SEQUENCE(self, inst):
        seq = self.pop()
        if isinstance(seq, BaseListVariable):
            self.output.guards.update(seq.guards)
            val = seq.unpack_var_sequence(self)
        elif seq.is_python_constant() and isinstance(seq, ConstantVariable):
            val = seq.unpack_var_sequence(self)
        elif isinstance(seq, TensorVariable):
            val = seq.unpack_var_sequence(self, idxes=range(inst.argval))
        elif isinstance(seq, GetAttrVariable) and isinstance(seq.obj, TensorVariable):
            # x, y = a.shape
            proxy = getattr(seq.obj.as_proxy(), seq.name)
            options = VariableTracker.propagate(self)
            val = [wrap_fx_proxy(self, proxy[i], **options) for i in range(inst.argval)]
        else:
            unimplemented(f"UNPACK_SEQUENCE {seq}")
        assert len(val) == inst.argval
        for i in reversed(val):
            self.push(i)

    def UNPACK_EX(self, inst):
        assert 0 <= inst.argval <= 0xFFFF
        prefix = inst.argval & 0xFF  # low byte
        suffix = inst.argval >> 8  # high byte
        seq = self.pop()
        options = VariableTracker.propagate(seq)
        if seq.has_unpack_var_sequence(self):
            vals = list(seq.unpack_var_sequence(self))
            assert len(vals) >= prefix + suffix
            vals_prefix = vals[:prefix]
            vals_list = vals[prefix : len(vals) - suffix]
            vals_suffix = vals[len(vals) - suffix :]
            for item in reversed(vals_suffix):
                self.push(item.add_options(options))
            self.push(TupleVariable(vals_list, **options))
            for item in reversed(vals_prefix):
                self.push(item.add_options(options))
        else:
            unimplemented(f"UNPACK_EX {seq}")

    def NOP(self, inst):
        pass

    def POP_TOP(self, inst):
        self.pop()

    def ROT_TWO(self, inst):
        a = self.pop()
        b = self.pop()
        self.push(a)
        self.push(b)

    def ROT_THREE(self, inst):
        a = self.pop()
        b = self.pop()
        c = self.pop()
        self.push(a)
        self.push(c)
        self.push(b)

    def ROT_FOUR(self, inst):
        a = self.pop()
        b = self.pop()
        c = self.pop()
        d = self.pop()
        self.push(a)
        self.push(d)
        self.push(c)
        self.push(b)

    def DUP_TOP(self, inst):
        a = self.pop()
        self.push(a)
        self.push(a)

    def DUP_TOP_TWO(self, inst):
        a = self.pop()
        b = self.pop()
        self.push(b)
        self.push(a)
        self.push(b)
        self.push(a)

    def FORMAT_VALUE(self, inst):
        flags = inst.arg
        if (flags & 0x04) == 0x04:
            fmt_spec = self.pop()
        else:
            fmt_spec = ConstantVariable("")

        value = self.pop()
        if isinstance(value, SymNodeVariable):
            value = ConstantVariable(str(value.sym_num))
        if (flags & 0x03) == 0x01:
            value = BuiltinVariable(str).call_function(self, [value], {})
        elif (flags & 0x03) == 0x02:
            value = BuiltinVariable(repr).call_function(self, [value], {})
        elif (flags & 0x03) == 0x03:
            value = BuiltinVariable(ascii).call_function(self, [value], {})

        fmt_var = ConstantVariable(
            "{:" + fmt_spec.as_python_constant() + "}"
        ).add_options(fmt_spec)

        self.call_function(BuiltinVariable(str.format), [fmt_var, value], {})

    def BUILD_STRING(self, inst):
        result = ""
        for _ in range(inst.arg):
            str_var = self.pop()
            assert isinstance(str_var, ConstantVariable)
            result = str_var.value + result
        self.push(ConstantVariable(value=result))

    def IS_OP(self, inst):
        assert inst.argval == 0 or inst.argval == 1
        if inst.argval == 0:
            new_argval = "is"
        else:
            new_argval = "is not"
        new_inst = create_instruction("COMPARE_OP", argval=new_argval)
        self.COMPARE_OP(new_inst)

    def CONTAINS_OP(self, inst):
        assert inst.argval == 0 or inst.argval == 1
        left, right = self.popn(2)
        op = inst.argval
        self.push(right.call_method(self, "__contains__", [left], {}))
        if op == 1:
            self.UNARY_NOT(inst)

    def LIST_EXTEND(self, inst):
        v = self.pop()
        assert inst.argval > 0
        obj = self.stack[-inst.arg]
        assert isinstance(obj, ListVariable)
        assert obj.mutable_local
        obj.call_method(self, "extend", [v], {})

    def LIST_TO_TUPLE(self, inst):
        self.push(BuiltinVariable(tuple).call_function(self, [self.pop()], {}))

    def DICT_MERGE(self, inst):
        v = self.pop()
        assert inst.argval > 0
        obj = self.stack[-inst.arg]
        assert isinstance(obj, ConstDictVariable)
        assert obj.mutable_local
        obj.call_method(self, "update", [v], {})

    def GEN_START(self, inst):
        self.pop()

    def GET_LEN(self, inst):
        tos = self.stack[-1]
        if tos.is_python_constant():
            self.push(ConstantVariable(len(tos.as_python_constant())))
        else:
            self.push(tos.call_method(self, "__len__", [], {}))

    def MATCH_MAPPING(self, inst):
        tos = self.stack[-1]
        assert isinstance(tos, ConstDictVariable)
        if isinstance(tos.items, collections.abc.Mapping):
            self.push(ConstantVariable(True))
        else:
            self.push(ConstantVariable(False))

    def MATCH_SEQUENCE(self, inst):
        tos = self.stack[-1]
        assert tos.is_python_constant()
        tos_value = tos.as_python_constant()
        if isinstance(tos_value, collections.abc.Sequence) and not isinstance(
            tos_value, (str, bytes, bytearray)
        ):
            self.push(ConstantVariable(True))
        else:
            self.push(ConstantVariable(False))

    def MATCH_KEYS(self, inst):
        tos = self.stack[-1]
        assert tos.is_python_constant()
        keys = tos.as_python_constant()
        tos1 = self.stack[-2]
        assert isinstance(tos1, ConstDictVariable)
        match_obj = tos1.items
        if all(key in match_obj for key in keys):
            self.push(TupleVariable(list(match_obj[key] for key in keys)))
            self.push(ConstantVariable(True))
        else:
            self.push(ConstantVariable(None))
            self.push(ConstantVariable(False))

    UNARY_POSITIVE = stack_op(operator.pos)
    UNARY_NEGATIVE = stack_op(operator.neg)
    UNARY_NOT = stack_op(operator.not_)
    UNARY_INVERT = stack_op(operator.invert)

    BINARY_POWER = stack_op(operator.pow)
    BINARY_MULTIPLY = stack_op(operator.mul)
    BINARY_MATRIX_MULTIPLY = stack_op(operator.matmul)
    BINARY_FLOOR_DIVIDE = stack_op(operator.floordiv)
    BINARY_TRUE_DIVIDE = stack_op(operator.truediv)
    BINARY_MODULO = stack_op(operator.mod)
    BINARY_ADD = stack_op(operator.add)
    BINARY_SUBTRACT = stack_op(operator.sub)
    BINARY_SUBSCR = break_graph_if_unsupported(push=1)(stack_op(operator.getitem))
    BINARY_LSHIFT = stack_op(operator.lshift)
    BINARY_RSHIFT = stack_op(operator.rshift)
    BINARY_AND = stack_op(operator.and_)
    BINARY_OR = stack_op(operator.or_)
    BINARY_XOR = stack_op(operator.xor)

    INPLACE_POWER = stack_op(operator.ipow)
    INPLACE_MULTIPLY = stack_op(operator.imul)
    INPLACE_MATRIX_MULTIPLY = stack_op(operator.imatmul)
    INPLACE_FLOOR_DIVIDE = stack_op(operator.ifloordiv)
    INPLACE_TRUE_DIVIDE = stack_op(operator.itruediv)
    INPLACE_MODULO = stack_op(operator.imod)
    INPLACE_ADD = stack_op(operator.iadd)
    INPLACE_SUBTRACT = stack_op(operator.isub)
    INPLACE_LSHIFT = stack_op(operator.ilshift)
    INPLACE_RSHIFT = stack_op(operator.irshift)
    INPLACE_AND = stack_op(operator.iand)
    INPLACE_XOR = stack_op(operator.ixor)
    INPLACE_OR = stack_op(operator.ior)

    def copy_graphstate(self) -> InstructionTranslatorGraphState:
        """Create a checkpoint of the current state by copying everything"""
        return InstructionTranslatorGraphState(
            self.output.copy_graphstate(),
            collections.OrderedDict(self.symbolic_locals),
            list(self.stack),
            list(self.block_stack),
            self.instruction_pointer,
            self.current_instruction,
            self.next_instruction,
            self.lineno,
        )

    def restore_graphstate(self, state: InstructionTranslatorGraphState):
        """Restore a checkpoint created by self.copy_graphstate()"""
        (
            output_state,
            self.symbolic_locals,
            self.stack,
            self.block_stack,
            self.instruction_pointer,
            self.current_instruction,
            self.next_instruction,
            self.lineno,
        ) = state
        self.output.restore_graphstate(output_state)

    def empty_checkpoint(self):
        if self.checkpoint is None:
            return True
        output_graphstate = self.checkpoint[1][0]
        graphstate = self.checkpoint[1][1:]
        state = (*output_graphstate, *graphstate)
        for obj in state:
            if isinstance(obj, Sized):
                if len(obj) != 0:
                    return False
        return True

    def format_frame_summary(self, additional_stack_frames=None):
        if additional_stack_frames is None:
            additional_stack_frames = []
        return "".join(
            traceback.format_list(
                ([self.frame_summary()] + list(reversed(additional_stack_frames)))
            )
        )

    def frame_summary(self):
        return traceback.FrameSummary(
            getattr(self.f_code, "co_filename", "<unknown>"),
            self.lineno,
            getattr(self.f_code, "co_name", "<unknown>"),
            lookup_line=False,
        )

    def store_dict_key(self, name, value):
        self.output.guards.add(
            GlobalWeakRefSource(name).make_guard(GuardBuilder.WEAKREF_ALIVE)
        )
        if name not in self.output.root_globals:
            self.output.install_global(name, weakref.ref(value))

    @property
    def fake_mode(self):
        return self._fake_mode

    def find_symbolic_locals_name(self, tensor_variable):
        for key, value in self.symbolic_locals.items():
            if value is tensor_variable:
                return key
        return None

    def __init__(
        self,
        output: OutputGraph,
        instructions: List[Instruction],
        f_locals: Dict[str, Any],
        f_globals: Dict[str, Any],
        f_builtins: Dict[str, Any],
        code_options: Dict[str, Any],
        symbolic_locals: Dict[str, VariableTracker],
        symbolic_globals: Dict[str, VariableTracker],
        f_code: types.CodeType,
        export: bool,
    ):
        super().__init__()

        # Mutable state checkpointed by copy_graphstate()
        self.output = output
        self.symbolic_locals = symbolic_locals
        self.symbolic_globals = symbolic_globals
        self.stack = []
        self.instruction_pointer = 0
        self.current_instruction = create_instruction("NOP")
        self.next_instruction = None
        self.block_stack = []
        self.lineno = code_options["co_firstlineno"]

        # Properties of the input/output code
        self.instructions: List[Instruction] = instructions
        self.indexof: Dict[int, int] = {id(i): n for n, i in enumerate(instructions)}
        self.f_locals: Dict[
            str, Any
        ] = f_locals  # needed for recording accessed locals for replay
        self.f_globals: Dict[str, Any] = f_globals
        self.f_builtins: Dict[str, Any] = f_builtins
        self.code_options: Dict[str, Any] = code_options
        self.f_code: types.CodeType = f_code

        # Execution record for replaying errors
        self.exec_recorder = ExecutionRecorder(code=f_code, code_options=code_options)
        # Stack of module being parsed, current nn.module is at the end of ordered dict
        self.nn_module_stack: Dict[str, str] = {}
        # Flag to indicate whether tracing is used for export.
        self.export = export

        self._fake_mode = output.tracing_context.fake_mode

        self.checkpoint = None
        self.random_calls = []

        if sys.version_info >= (3, 10):
            from .resume_execution import (
                CO_ASYNC_GENERATOR,
                CO_COROUTINE,
                CO_GENERATOR,
                CO_ITERABLE_COROUTINE,
            )

            if f_code.co_flags & (
                CO_GENERATOR | CO_COROUTINE | CO_ITERABLE_COROUTINE | CO_ASYNC_GENERATOR
            ):
                self.push(BuiltinVariable(None))


class InstructionTranslator(InstructionTranslatorBase):
    def __init__(
        self,
        instructions: List[Instruction],
        f_code,
        f_locals,
        f_globals,
        f_builtins,
        code_options,
        compiler_fn,
        one_graph,
        export,
        mutated_closure_cell_contents: Set[str],
    ):
        super(InstructionTranslator, self).__init__(
            output=OutputGraph(f_globals, code_options, compiler_fn, self),
            instructions=instructions,
            f_locals=f_locals,
            f_globals=f_globals,
            f_builtins=f_builtins,
            code_options=code_options,
            symbolic_locals=collections.OrderedDict(),  # set below
            # A global var is inserted only after a STORE_GLOBAL happens to it
            symbolic_globals=collections.OrderedDict(),
            f_code=f_code,
            export=export,
        )
        self.one_graph: bool = one_graph
        self.export = export
        self.mutated_closure_cell_contents = mutated_closure_cell_contents
        if self.export:
            assert (
                self.one_graph
            ), "Export without one graph - something has gone wrong."

        vars = list(code_options["co_varnames"])
        vars.extend(x for x in self.cell_and_freevars() if x not in vars)

        self.symbolic_locals = collections.OrderedDict(
            (
                k,
                VariableBuilder(
                    self,
                    LocalInputSource(k, code_options["co_varnames"].index(k))
                    if k in code_options["co_varnames"]
                    else LocalSource((k)),
                )(f_locals[k]),
            )
            for k in vars
            if k in f_locals
        )

        # symbolic_locals contains the mapping from original f_locals to the
        # Variable objects. During the Variable building phase, each object also
        # has its associated guards. At the end, we will accumulate these
        # guards.
        #
        # One way of handling these guards is to just accumulate all of them
        # right now. However, many f_locals might not be used in the frame and
        # thus can unnecessarily increase guard execution overhead.  Therefore,
        # we selectively update output.guards as we run the Python Bytecode
        # instruction by instruction.
        #
        # An exception here is list/dict variables. Guards related to these
        # variables have indexed access, like Tensor_match on args[0], and if
        # args is not used in this frame, we will miss a LIST_LENGTH check like
        # len(args) == 2. Missing the LIST_LENGTH check causes problem for the
        # next invocation when args is not a list, and args[0] is a runtime
        # error. Therefore, we recursively add guards for list/dict variable here.
        for val in self.symbolic_locals.values():
            if isinstance(
                val, (ListIteratorVariable, BaseListVariable, ConstDictVariable)
            ):
                local_guards = VariableTracker.propagate(val)["guards"]
                index_guards = [
                    guard
                    for guard in local_guards
                    if guard.create_fn
                    in (
                        GuardBuilder.LIST_LENGTH,
                        GuardBuilder.DICT_KEYS,
                        GuardBuilder.ODICT_KEYS,
                        GuardBuilder.TUPLE_ITERATOR_LEN,
                    )
                ]
                self.output.guards.update(index_guards)

        self._freevars_ids = dict()
        for name in self.code_options["co_freevars"]:
            if name in f_locals:
                self._freevars_ids[name] = id(f_locals[name])

    def run(self):
        _step_logger()(logging.INFO, f"torchdynamo start tracing {self.f_code.co_name}")
        super().run()

    def match_nested_cell(self, name, cell):
        """Match a cell in this method to one in a function we are inlining"""
        value = cell.cell_contents
        # TODO(jansel): check the id of the cell rather than the contents
        if id(value) != self._freevars_ids.get(name):
            return None
        return self.symbolic_locals[name]

    def should_compile_partial_graph(self):
        return all(b.can_restore() for b in self.block_stack) and not self.one_graph

    def create_call_resume_at(self, inst):
        self.instruction_pointer = None

        if inst.opname == "RETURN_VALUE":
            return [create_instruction("RETURN_VALUE")]

        reads = livevars_analysis(self.instructions, inst)
        argnames = tuple(
            k
            for k in self.symbolic_locals.keys()
            if k in reads and k not in self.cell_and_freevars()
        )
        nargs = len(self.stack) + len(argnames)

        name = unique_id(f"__resume_at_{inst.offset}")

        new_code: types.CodeType = ContinueExecutionCache.lookup(
            self.f_code,
            self.lineno,
            inst.offset,
            len(self.stack),
            argnames,
            tuple(b.resume_fn() for b in self.block_stack),
        )

        cg = PyCodegen(self)

        if new_code.co_freevars:
            cg.make_function_with_closure(name, new_code, len(self.stack))
        else:
            self.output.install_global(
                name, types.FunctionType(new_code, self.f_globals, name)
            )
            cg.extend_output(cg.load_function_name(name, len(self.stack)))

        cg.extend_output([cg.create_load(k) for k in argnames])
        cg.extend_output(
            [
                create_instruction("CALL_FUNCTION", nargs),
                create_instruction("RETURN_VALUE"),
            ]
        )
        return cg.get_instructions()

    def RETURN_VALUE(self, inst):
        if self.output.count_calls() == 0:
            raise exc.SkipFrame()
        self.instruction_pointer = None
        _step_logger()(
            logging.INFO,
            f"torchdynamo done tracing {self.f_code.co_name} (RETURN_VALUE)",
        )
        log.debug("RETURN_VALUE triggered compile")
        self.output.compile_subgraph(self)
        self.output.add_output_instructions([create_instruction("RETURN_VALUE")])


class InliningInstructionTranslator(InstructionTranslatorBase):
    """Trace and inline a called method"""

    symbolic_result: Optional[TensorVariable]

    @classmethod
    def inline_call(cls, parent, func, args, kwargs):
        with patch.dict(counters, {"unimplemented": counters["inline_call"]}):
            return cls.inline_call_(parent, func, args, kwargs)

    @staticmethod
    def inline_call_(parent, func, args, kwargs):
        assert isinstance(
            func,
            (UserFunctionVariable, NestedUserFunctionVariable),
        )
        if func.has_self():
            unimplemented("inline with __self__")

        if func.get_name() == "patched_init":
            unimplemented("Patched init cannot be inlined.")

        try:
            if id(func.get_function()) in allowed_functions._disallowed_function_ids:
                unimplemented(f"inlining disallowed: {func.get_function()}")
        except NotImplementedError:
            pass  # closures

        if skipfiles.check(
            func.get_filename()
        ) and not skipfiles.is_torch_inline_allowed(func.get_filename()):
            unimplemented(
                f"inline in skipfiles: {func.fn.__qualname__}  | {func.get_name()} {func.get_filename()}"
            )

        try:
            sub_locals, closure_cells = func.bind_args(parent, args, kwargs)
        except TypeError as e:
            log.warning(
                f"{func.get_filename()} {func.get_function()} {args} {kwargs} {e}"
            )
            unimplemented("arg mismatch inlining")

        for v in itertools.chain(sub_locals.values(), closure_cells.values()):
            if not isinstance(v, VariableTracker):
                unimplemented(f"unconverted arg {v}")

        code: types.CodeType = func.get_code()
        if code.co_name in ("__setitem__", "__setattr__"):
            unimplemented(f"inline {code.co_name}")

        log.debug(f"INLINING {code} \n {dis.Bytecode(code).dis()} \n")

        tracer: InliningInstructionTranslator
        if is_generator(code):
            tracer = InliningGeneratorInstructionTranslator(
                parent, code, sub_locals, parent.symbolic_globals, closure_cells, func
            )
        else:
            tracer = InliningInstructionTranslator(
                parent, code, sub_locals, parent.symbolic_globals, closure_cells, func
            )

        try:
            tracer.run()
        except exc.SkipFrame as e:
            msg = f"SKIPPED INLINING {code}: {e}"
            log.debug(msg)
            raise Unsupported(msg) from e
        except Exception as e:
            log.debug(f"FAILED INLINING {code}")
            raise
        assert tracer.symbolic_result is not None
        func.export_freevars(parent, tracer)

        if tracer.f_globals is parent.f_globals:
            # Merge symbolic_globals back if parent and child are in the same namespace
            parent.symbolic_globals.update(tracer.symbolic_globals)

        log.debug(f"DONE INLINING {code}")

        if is_generator(code):
            assert isinstance(tracer, InliningGeneratorInstructionTranslator)
            assert tracer.symbolic_result.as_python_constant() is None
            return ListIteratorVariable(
                tracer.generated_items,
                mutable_local=MutableLocal(),
                **VariableTracker.propagate(tracer.symbolic_result),
            )
        else:
            return tracer.symbolic_result

    def __init__(
        self,
        parent: InstructionTranslatorBase,
        code: types.CodeType,
        symbolic_locals: Dict[str, VariableTracker],
        symbolic_globals: Dict[str, VariableTracker],
        closure_cells: Dict[str, VariableTracker],
        funcvar: BaseUserFunctionVariable,
    ):
        f_globals = funcvar.get_globals()
        f_builtins = f_globals["__builtins__"]
        if not isinstance(f_builtins, dict):
            f_builtins = f_builtins.__dict__
        super(InliningInstructionTranslator, self).__init__(
            output=parent.output,
            f_locals={},
            f_globals=f_globals,
            f_builtins=f_builtins,
            symbolic_locals=symbolic_locals,
            symbolic_globals=symbolic_globals,
            instructions=cleaned_instructions(code),
            code_options={k: getattr(code, k) for k in dir(code)},
            f_code=code,
            export=parent.export,
        )
        self.parent = parent
        self.symbolic_result = None
        self.closure_cells = closure_cells
        self.nn_module_stack = parent.nn_module_stack.copy()

    @property
    def fake_mode(self):
        return self.parent.fake_mode

    def STORE_DEREF(self, inst):
        if inst.argval in self.closure_cells:
            cell = self.closure_cells[inst.argval]
            val = self.pop()
            if isinstance(cell, ClosureVariable):
                self.output.root_tx.symbolic_locals[cell.name] = val
            else:
                self.output.side_effects.store_cell(cell, val)
        else:
            maybe_cell = self.symbolic_locals.get(inst.argval)
            if isinstance(
                maybe_cell,
                variables.NewCellVariable,
            ):
                self.output.side_effects.store_cell(
                    self.symbolic_locals[inst.argval], self.pop()
                )
            else:
                if (
                    maybe_cell is not None
                    and maybe_cell.source.name()
                    not in self.parent.mutated_closure_cell_contents
                ):
                    # Why is the source name here unique?
                    # mutated_closure_cell_contents is a per-frame
                    # concept, and sources identify, e.g., particular
                    # locals from the frame.  If you had two locals,
                    # they'll get different source names, and therefore
                    # differ here.
                    self.parent.mutated_closure_cell_contents.add(
                        maybe_cell.source.name()
                    )
                    raise exc.RestartAnalysis()
                unimplemented("write to __closure__ while inlining")

    def LOAD_DEREF(self, inst):
        if inst.argval in self.closure_cells:
            cell = self.closure_cells[inst.argval]
            if isinstance(cell, ClosureVariable):
                self.push(self.output.root_tx.symbolic_locals[cell.name])
            else:
                self.push(self.output.side_effects.load_cell(cell))
        else:
            maybe_sym_local = self.symbolic_locals.get(inst.argval, None)
            if isinstance(maybe_sym_local, variables.NewCellVariable):
                self.push(self.output.side_effects.load_cell(maybe_sym_local))
            else:
                super().LOAD_DEREF(inst)

    def LOAD_CLOSURE(self, inst):
        assert inst.argval in self.cell_and_freevars()
        self.push(self.closure_cells[inst.argval])

    def replace_all(self, oldvar: VariableTracker, newvar: VariableTracker):
        newvar = super().replace_all(oldvar, newvar)
        # recursively check and update parent's locals and stack in case oldvar is from parent
        translator: InstructionTranslatorBase = self
        while hasattr(translator, "parent"):
            translator = translator.parent  # type: ignore[attr-defined]
            translator.update_locals_and_stack(oldvar, newvar)
        return newvar

    def should_compile_partial_graph(self):
        return False  # inlining functions is all-or-nothing

    def create_call_resume_at(self, offset):
        unimplemented("cant resume while inlining")

    def RETURN_VALUE(self, inst):
        self.symbolic_result = self.pop()
        self.instruction_pointer = None


class InliningGeneratorInstructionTranslator(InliningInstructionTranslator):
    generated_items: List[VariableTracker]

    def __init__(self, *args, **kwargs):
        super(InliningGeneratorInstructionTranslator, self).__init__(*args, **kwargs)
        self.generated_items = []

    def YIELD_VALUE(self, inst: Instruction):
        self.generated_items.append(self.pop())
        # TODO(jansel): figure out why this is needed, it isn't in the docs for YIELD_VALUE
        self.push(ConstantVariable(None))<|MERGE_RESOLUTION|>--- conflicted
+++ resolved
@@ -81,10 +81,6 @@
 )
 from .variables.nn_module import NNModuleVariable
 from .variables.tensor import (
-<<<<<<< HEAD
-    SymNodeVariable,
-=======
->>>>>>> 68c2122956c... Rename DynamicShapeVariable to SymNodeVariable cause thats what it is
     supported_const_comparison_ops,
     supported_tensor_comparison_ops,
     SymNodeVariable,
