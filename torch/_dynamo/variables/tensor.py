--- conflicted
+++ resolved
@@ -12,7 +12,6 @@
 from ..exc import unimplemented
 from ..guards import GuardBuilder
 from ..source import AttrSource
-
 from ..utils import (
     fqn,
     get_fake_value,
@@ -257,14 +256,11 @@
         elif name == "size" and self.size is not None:
             sizes = [variables.ConstantVariable(x) for x in self.size]
             constant_result = SizeVariable(sizes, **options)
-<<<<<<< HEAD
-=======
 
             if "dim" in kwargs:
                 dim = kwargs.pop("dim")
                 constant_result = constant_result.getitem_const(dim)
 
->>>>>>> 97711ac6
         elif name == "size" and self.size is None and config.dynamic_shapes:
             return wrap_fx_proxy(
                 tx,
