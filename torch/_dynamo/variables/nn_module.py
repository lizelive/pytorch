--- conflicted
+++ resolved
@@ -272,15 +272,10 @@
                                 return x
 
                         input = [
-<<<<<<< HEAD
-                            get_fake_value(x.node, tx)
-                            for x in proxy_args_kwargs(args, {})[0]
-=======
                             type(arg)([convert_to_fake(x) for x in arg])
                             if isinstance(arg, (list, tuple))
                             else convert_to_fake(arg)
                             for arg in proxy_args_kwargs(args, {})[0]
->>>>>>> 1d077f28
                         ]
                         mod._infer_parameters(mod, input)
                     fn = mod.__call__
