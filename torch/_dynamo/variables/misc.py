--- conflicted
+++ resolved
@@ -261,25 +261,12 @@
             else:
                 loads = []
 
-<<<<<<< HEAD
-            return (
-                [
-                    *load_set_context_enabling_insts,
-                    *loads,
-                ]
-                + create_call_function(len(values), True)
-                + [
-                    create_instruction("POP_TOP"),
-                ]
-            )
-=======
             return [
                 *load_set_context_enabling_insts,
                 *loads,
-                create_instruction("CALL_FUNCTION", len(loads)),
-                create_instruction("POP_TOP"),
+                *create_call_function(len(loads), True),
+                create_instruction("POP_TOP")
             ]
->>>>>>> 63bf7674
 
         init_block = set_context_insts(self.target_values)
         finally_block = set_context_insts(self.initial_values)
@@ -546,13 +533,8 @@
             loads = [codegen.create_load_const(val) for val in self.ctx.target_values]
             output.extend(loads)
             output.extend(
-<<<<<<< HEAD
-                create_call_function(0, True)
-                + [
-=======
                 [
-                    create_instruction("CALL_FUNCTION", len(loads)),
->>>>>>> 63bf7674
+                    *create_call_function(len(loads), True),
                     create_instruction("SETUP_WITH", target=self.target),
                     create_instruction("POP_TOP"),
                 ]
