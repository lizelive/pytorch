--- conflicted
+++ resolved
@@ -391,13 +391,8 @@
     def __init__(self, fake_mode):
         self.guards_context = GuardsContext()
         self.fake_mode = fake_mode
-<<<<<<< HEAD
-        self.param_and_attr_names_to_sources: Dict[str, Source] = dict()
-        self.aot_autograd_arg_pos_to_source: List[Source] = list()
-=======
         self.frame_summary_stack = []
         self.module_context = ModuleContext()
->>>>>>> d6451f14
 
     @staticmethod
     @contextlib.contextmanager
