--- conflicted
+++ resolved
@@ -243,24 +243,9 @@
         return self
 
     def annotate(self, model: torch.fx.GraphModule) -> torch.fx.GraphModule:
-<<<<<<< HEAD
         """just handling global spec for now"""
-        # initialize default target_dtype_info
-        _DEFAULT_TARGET_DTYPE_INFO = {
-            "input_act_obs_or_fq_ctr": _get_default_obs_or_fq_ctr(),
-            "output_act_obs_or_fq_ctr": _get_default_obs_or_fq_ctr(),
-        }
-        for node in model.graph.nodes:
-            node.meta["target_dtype_info"] = copy.deepcopy(_DEFAULT_TARGET_DTYPE_INFO)
-
         global_config = self.global_config
         ops = self.get_supported_operator_for_quantization_config(global_config)
-=======
-        """ just handling global spec for now
-        """
-        global_spec = self.operator_spec_config.global_spec
-        ops = self.get_supported_operator_for_operator_spec(global_spec)
->>>>>>> 1d077f28
         # annotate the nodes from last to first since the matching is in the reversed order
         # and fusion operator patterns (conv - relu) can get matched before single operator pattern (conv)
         # and we will mark the matched node with "_annoated" so fusion operator pattern
