from __future__ import annotations
from collections import OrderedDict
from typing import Any, Callable, Dict, Tuple, Union

import torch

from .fake_quantize import (
    default_weight_fake_quant,
    FixedQParamsFakeQuantize,
)
from .observer import (
    _PartialWrapper,
    default_fixed_qparams_range_0to1_observer,
    default_fixed_qparams_range_neg1to1_observer,
    default_placeholder_observer,
    default_weight_observer,
)
from .qconfig import (
    default_reuse_input_qconfig,
    get_default_qconfig,
    get_default_qat_qconfig,
    QConfig,
    QConfigAny
)


__all__ = [
    "get_default_qconfig_mapping",
    "get_default_qat_qconfig_mapping",
    "QConfigMapping",
]


# TODO: replace all usages with these constants
GLOBAL_DICT_KEY = ""
OBJECT_TYPE_DICT_KEY = "object_type"
MODULE_NAME_REGEX_DICT_KEY = "module_name_regex"
MODULE_NAME_DICT_KEY = "module_name"
MODULE_NAME_OBJECT_TYPE_ORDER_DICT_KEY = "module_name_object_type_order"

_FIXED_QPARAMS_OP_TO_OBSERVER: Dict[Union[Callable, str], _PartialWrapper] = {
    torch.nn.Hardsigmoid: default_fixed_qparams_range_0to1_observer,
    torch.nn.functional.hardsigmoid: default_fixed_qparams_range_0to1_observer,
    "hardsigmoid": default_fixed_qparams_range_0to1_observer,
    "hardsigmoid_": default_fixed_qparams_range_0to1_observer,
    torch.nn.Sigmoid: default_fixed_qparams_range_0to1_observer,
    torch.sigmoid: default_fixed_qparams_range_0to1_observer,
    "sigmoid": default_fixed_qparams_range_0to1_observer,
    "sigmoid_": default_fixed_qparams_range_0to1_observer,
    torch.nn.Softmax: default_fixed_qparams_range_0to1_observer,
    torch.nn.Tanh: default_fixed_qparams_range_neg1to1_observer,
    torch.tanh: default_fixed_qparams_range_neg1to1_observer,
    "tanh": default_fixed_qparams_range_neg1to1_observer,
    "tanh_": default_fixed_qparams_range_neg1to1_observer,
}


def _get_default_qconfig_mapping(is_qat: bool, backend: str, version: int) -> QConfigMapping:
    """
    Return the default QConfigMapping for the given quantization type and backend.
    """
    if is_qat:
        qconfig = get_default_qat_qconfig(backend, version)
    else:
        qconfig = get_default_qconfig(backend, version)
    default_weight = default_weight_fake_quant if is_qat else default_weight_observer

    # default_per_channel_weight_observer is not currently compatible with fbgemm backend
    # so we have to modify the weight observer to default_weight_observer or another
    # per tensor supported observer.
    # see https://github.com/pytorch/pytorch/issues/47535
    if backend in ("fbgemm", "x86"):
        qconfig_transpose = QConfig(activation=qconfig.activation, weight=default_weight)
    else:
        qconfig_transpose = qconfig

    # currently layernorm only supports float weights
    # we have to add this because otherwise there will be a extra quantize-dequantize pair
    qconfig_layernorm = QConfig(activation=qconfig.activation, weight=default_placeholder_observer)

    qconfig_mapping = QConfigMapping() \
        .set_global(qconfig) \
        .set_object_type("reshape", default_reuse_input_qconfig) \
        .set_object_type(torch.nn.Conv1d, qconfig) \
        .set_object_type(torch.nn.Conv2d, qconfig) \
        .set_object_type(torch.nn.Conv3d, qconfig) \
        .set_object_type(torch.nn.ConvTranspose1d, qconfig_transpose) \
        .set_object_type(torch.nn.ConvTranspose2d, qconfig_transpose) \
        .set_object_type(torch.nn.ConvTranspose3d, qconfig_transpose) \
        .set_object_type(torch.nn.Linear, qconfig) \
        .set_object_type(torch.nn.functional.conv1d, qconfig) \
        .set_object_type(torch.nn.functional.conv2d, qconfig) \
        .set_object_type(torch.nn.functional.conv3d, qconfig) \
        .set_object_type(torch.nn.functional.conv_transpose1d, qconfig_transpose) \
        .set_object_type(torch.nn.functional.conv_transpose2d, qconfig_transpose) \
        .set_object_type(torch.nn.functional.conv_transpose3d, qconfig_transpose) \
        .set_object_type(torch.nn.functional.linear, qconfig) \
        .set_object_type(torch.nn.ReLU, qconfig) \
        .set_object_type(torch.nn.functional.relu, qconfig) \
        .set_object_type(torch.relu, qconfig) \
        .set_object_type(torch.nn.BatchNorm1d, qconfig) \
        .set_object_type(torch.nn.BatchNorm2d, qconfig) \
        .set_object_type(torch.nn.BatchNorm3d, qconfig) \
        .set_object_type(torch.nn.functional.layer_norm, qconfig_layernorm) \
        .set_object_type(torch.nn.LayerNorm, qconfig_layernorm) \

    # Use special observers for ops with fixed qparams
    fixed_qparams_observer_to_qconfig: Dict[Any, QConfigAny] = {}
    for fixed_qparams_op, observer in _FIXED_QPARAMS_OP_TO_OBSERVER.items():
        if observer in fixed_qparams_observer_to_qconfig:
            fixed_qparams_qconfig = fixed_qparams_observer_to_qconfig[observer]
        else:
            if is_qat:
                activation = FixedQParamsFakeQuantize.with_args(observer=observer)
            else:
                activation = observer
            fixed_qparams_qconfig = QConfig(activation=activation, weight=default_weight)
            fixed_qparams_observer_to_qconfig[observer] = fixed_qparams_qconfig
        qconfig_mapping.set_object_type(fixed_qparams_op, fixed_qparams_qconfig)

    return qconfig_mapping

def get_default_qconfig_mapping(backend="fbgemm", version=0) -> QConfigMapping:
    """
    Return the default QConfigMapping for post training quantization.

    Args:
<<<<<<< HEAD
      * ``backend`` (str) : the quantization backend for the default qconfig mapping, should be
         one of ["x86" (default), "fbgemm", "qnnpack", "onednn"]
      * ``version`` (int) : the version for the default qconfig mapping
=======
      * ``backend`` : the quantization backend for the default qconfig mapping, should be
         one of ["x86", "fbgemm" (default), "qnnpack", "onednn"]
      * ``version`` : the version for the default qconfig mapping
>>>>>>> adae82c0
    """
    # TODO: add assert for backend choices
    return _get_default_qconfig_mapping(False, backend, version)

def get_default_qat_qconfig_mapping(backend="fbgemm", version=1) -> QConfigMapping:
    """
    Return the default QConfigMapping for quantization aware training.

    Args:
<<<<<<< HEAD
      * ``backend`` (str) : the quantization backend for the default qconfig mapping, should be
         one of ["x86" (default), "fbgemm", "qnnpack", "onednn"]
      * ``version`` (int) : the version for the default qconfig mapping
=======
      * ``backend`` : the quantization backend for the default qconfig mapping, should be
         one of ["x86", "fbgemm" (default), "qnnpack", "onednn"]
      * ``version`` : the version for the default qconfig mapping
>>>>>>> adae82c0
    """
    return _get_default_qconfig_mapping(True, backend, version)


class QConfigMapping:
    """
    Mapping from model ops to :class:`torch.ao.quantization.QConfig` s.

    The user can specify QConfigs using the following methods (in increasing match priority):

        ``set_global`` : sets the global (default) QConfig

        ``set_object_type`` : sets the QConfig for a given module type, function, or method name

        ``set_module_name_regex`` : sets the QConfig for modules matching the given regex string

        ``set_module_name`` : sets the QConfig for modules matching the given module name

        ``set_module_name_object_type_order`` : sets the QConfig for modules matching a combination
        of the given module name, object type, and the index at which the module appears

    Example usage::

        qconfig_mapping = QConfigMapping()
            .set_global(global_qconfig)
            .set_object_type(torch.nn.Linear, qconfig1)
            .set_object_type(torch.nn.ReLU, qconfig1)
            .set_module_name_regex("foo.*bar.*conv[0-9]+", qconfig1)
            .set_module_name_regex("foo.*", qconfig2)
            .set_module_name("module1", qconfig1)
            .set_module_name("module2", qconfig2)
            .set_module_name_object_type_order("foo.bar", torch.nn.functional.linear, 0, qconfig3)

    """

    def __init__(self):
        # In increasing match priority:
        self.global_qconfig: QConfigAny = None
        self.object_type_qconfigs: OrderedDict[Union[Callable, str], QConfigAny] = OrderedDict()
        self.module_name_regex_qconfigs: OrderedDict[str, QConfigAny] = OrderedDict()
        self.module_name_qconfigs: OrderedDict[str, QConfigAny] = OrderedDict()
        self.module_name_object_type_order_qconfigs: OrderedDict[Tuple[str, Callable, int], QConfigAny] =\
            OrderedDict()

    def set_global(self, global_qconfig: QConfigAny) -> QConfigMapping:
        """
        Set the global (default) QConfig.
        """
        self.global_qconfig = global_qconfig
        return self

    def set_object_type(self, object_type: Union[Callable, str], qconfig: QConfigAny) -> QConfigMapping:
        """
        Set the QConfig for a given module type, function, or method name.
        If the QConfig for an existing object type was already set, the new QConfig will override the old one.
        """
        self.object_type_qconfigs[object_type] = qconfig
        return self

    def set_module_name_regex(self, module_name_regex: str, qconfig: QConfigAny) -> QConfigMapping:
        """
        Set the QConfig for modules matching the given regex string.

        Regexes will be matched in the order in which they are registered through this method.
        Thus, the caller should register more specific patterns first, e.g.::

            qconfig_mapping = QConfigMapping()
                .set_module_name_regex("foo.*bar.*conv[0-9]+", qconfig1)
                .set_module_name_regex("foo.*bar.*", qconfig2)
                .set_module_name_regex("foo.*", qconfig3)

        In this example, "foo.bar.conv0" would match qconfig1, "foo.bar.linear" would match qconfig2,
        and "foo.baz.relu" would match qconfig3.

        If the QConfig for an existing module name regex was already set, the new QConfig will override the
        old one while preserving the order in which the regexes were originally registered.
        """
        self.module_name_regex_qconfigs[module_name_regex] = qconfig
        return self

    def set_module_name(self, module_name: str, qconfig: QConfigAny) -> QConfigMapping:
        """
        Set the QConfig for modules matching the given module name.
        If the QConfig for an existing module name was already set, the new QConfig will override the old one.
        """
        self.module_name_qconfigs[module_name] = qconfig
        return self

    def set_module_name_object_type_order(
            self,
            module_name: str,
            object_type: Callable,
            index: int,
            qconfig: QConfigAny) -> QConfigMapping:
        """
        Set the QConfig for modules matching a combination of the given module name, object type,
        and the index at which the module appears.

        If the QConfig for an existing (module name, object type, index)  was already set, the new QConfig
        will override the old one.
        """
        self.module_name_object_type_order_qconfigs[(module_name, object_type, index)] = qconfig
        return self

    # TODO: remove this
    def to_dict(self) -> Dict[str, Any]:
        """
        Convert this ``QConfigMapping`` to a dictionary with the following keys:

            "" (for global QConfig)

            "object_type"

            "module_name_regex"

            "module_name"

            "module_name_object_type_order"

        The values of this dictionary are lists of tuples.
        """
        return {
            GLOBAL_DICT_KEY: self.global_qconfig,
            OBJECT_TYPE_DICT_KEY: list(self.object_type_qconfigs.items()),
            MODULE_NAME_REGEX_DICT_KEY: list(self.module_name_regex_qconfigs.items()),
            MODULE_NAME_DICT_KEY: list(self.module_name_qconfigs.items()),
            MODULE_NAME_OBJECT_TYPE_ORDER_DICT_KEY: [
                (*k, v) for k, v in self.module_name_object_type_order_qconfigs.items()
            ],
        }

    # TODO: remove this
    @classmethod
    def from_dict(cls, qconfig_dict: Dict[str, Any]) -> QConfigMapping:
        """
        Create a ``QConfigMapping`` from a dictionary with the following keys (all optional):

            "" (for global QConfig)

            "object_type"

            "module_name_regex"

            "module_name"

            "module_name_object_type_order"

        The values of this dictionary are expected to be lists of tuples.
        """
        conf = cls()
        if GLOBAL_DICT_KEY in qconfig_dict:
            conf.set_global(qconfig_dict[GLOBAL_DICT_KEY])
        for object_type, qconfig in qconfig_dict.get(OBJECT_TYPE_DICT_KEY, []):
            conf.set_object_type(object_type, qconfig)
        for module_name_regex, qconfig in qconfig_dict.get(MODULE_NAME_REGEX_DICT_KEY, []):
            conf.set_module_name_regex(module_name_regex, qconfig)
        for module_name, qconfig in qconfig_dict.get(MODULE_NAME_DICT_KEY, []):
            conf.set_module_name(module_name, qconfig)
        for module_name, object_type, index, qconfig in qconfig_dict.get(MODULE_NAME_OBJECT_TYPE_ORDER_DICT_KEY, []):
            conf.set_module_name_object_type_order(module_name, object_type, index, qconfig)
        return conf<|MERGE_RESOLUTION|>--- conflicted
+++ resolved
@@ -125,15 +125,9 @@
     Return the default QConfigMapping for post training quantization.
 
     Args:
-<<<<<<< HEAD
       * ``backend`` (str) : the quantization backend for the default qconfig mapping, should be
-         one of ["x86" (default), "fbgemm", "qnnpack", "onednn"]
+         one of ["x86", "fbgemm" (default), "qnnpack", "onednn"]
       * ``version`` (int) : the version for the default qconfig mapping
-=======
-      * ``backend`` : the quantization backend for the default qconfig mapping, should be
-         one of ["x86", "fbgemm" (default), "qnnpack", "onednn"]
-      * ``version`` : the version for the default qconfig mapping
->>>>>>> adae82c0
     """
     # TODO: add assert for backend choices
     return _get_default_qconfig_mapping(False, backend, version)
@@ -143,15 +137,9 @@
     Return the default QConfigMapping for quantization aware training.
 
     Args:
-<<<<<<< HEAD
       * ``backend`` (str) : the quantization backend for the default qconfig mapping, should be
-         one of ["x86" (default), "fbgemm", "qnnpack", "onednn"]
+         one of ["x86", "fbgemm" (default), "qnnpack", "onednn"]
       * ``version`` (int) : the version for the default qconfig mapping
-=======
-      * ``backend`` : the quantization backend for the default qconfig mapping, should be
-         one of ["x86", "fbgemm" (default), "qnnpack", "onednn"]
-      * ``version`` : the version for the default qconfig mapping
->>>>>>> adae82c0
     """
     return _get_default_qconfig_mapping(True, backend, version)
 
