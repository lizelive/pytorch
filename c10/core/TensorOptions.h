--- conflicted
+++ resolved
@@ -337,11 +337,7 @@
 
   // Resolves the tensor type set specified by the current construction axes.
   DispatchKeySet key_set() const noexcept {
-<<<<<<< HEAD
-    return DispatchKeySet(computeDispatchKey()).add(DispatchKey::VariableTensorId).add(DispatchKey::BackendSelect);
-=======
-    return DispatchKeySet(computeDispatchKey());
->>>>>>> f8c321da
+    return DispatchKeySet(computeDispatchKey()).add(DispatchKey::BackendSelect);
   }
 
   inline DispatchKey computeDispatchKey() const {
