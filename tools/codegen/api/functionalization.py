from tools.codegen.model import (
    FunctionSchema, BaseTy, BaseType, NativeFunctionsViewGroup, Argument,
)
from tools.codegen.api.types import (
    Binding, NamedCType, ConstRefCType, BaseCType, CType, tensorT, longT, boolT
)
from tools.codegen.api import dispatcher
from typing import List, Optional


# This file describes the translation of JIT schema to API's used
# when creating view lambdas that are used by the functionalization pass.
# There are two types of lambdas: forward lambdas and reverse lambdas.
# These API's mostly follow the dispatcher API, with a few quirks:
# - The lambda capture has to convert reference types to value types
# - While the forward lambda just directly calls into the at::_ops API
#   (following the dispatcher convention), the logic here for the reverse lambda
#   is responsible for generating both the call-site, and the declarations
#   (which are implemented manually in the at::functionalization::impl namespace).

# The lambdas generated for each view op in the functionalization pass are of the form
# [capture_arguments](outer_arguments) -> returns_type {
#     return name(inner_arguments);
# }

# Define some specific lambda input arguments.
base_binding = Binding(
    name='base',
    nctype=NamedCType(name='base', type=ConstRefCType(BaseCType(tensorT))),
    argument=Argument(name='base', type=BaseType(BaseTy.Tensor), default=None, annotation=None),
    default=None)
mutated_view_binding = Binding(
    name='mutated_view',
    nctype=NamedCType(name='mutated_view', type=ConstRefCType(BaseCType(tensorT))),
    argument=Argument(name='base', type=BaseType(BaseTy.Tensor), default=None, annotation=None),
    default=None)
mutated_view_idx_binding = Binding(
    name='mutated_view_idx',
    nctype=NamedCType(name='mutated_view_idx', type=BaseCType(longT)),
    argument=Argument(name='base', type=BaseType(BaseTy.Tensor), default=None, annotation=None),
    default=None)
reapply_views_binding = Binding(
    name='reapply_views',
    nctype=NamedCType(name='reapply_views', type=BaseCType(boolT)),
    argument=Argument(name='reapply_views', type=BaseType(BaseTy.bool), default=None, annotation=None),
    default=None)

# The lambda capture itself doesn't have a name.
# The name returned here corresponds to the name of the inner function called by the lambda.
<<<<<<< HEAD
def name(f: NativeFunction, *, is_reverse: bool, include_namespace: bool) -> str:
    # For inplace_view ops, the lambda calls out to the corresponding functional view op
    api_name = f.func.name.unambiguous_name()
=======
def name(
        g: NativeFunctionsViewGroup,
        *,
        is_reverse: bool,
        include_namespace: bool,
        reapply_views: Optional[bool] = None) -> str:
    if reapply_views is None:
        # reapply_views is only important for the fwd lambda,
        # since we always plumb the runtime "reapply_views" argument into the reverse function.
        assert is_reverse
>>>>>>> 290953c4
    if is_reverse:
        # for the reverse: the name of the inverse function always involves "view_copy",
        # and we plumb the "reapply_views" flag into that function.
        # (We could avoid doing that, but that would require writing out twice as many view inverse functions).
        assert g.view_copy is not None
        api_name = g.view_copy.func.name.unambiguous_name()
        # in the reverse case, we codegen both the call-sites (which need the full namespace) and the declarations (which don't)
        if include_namespace:
            return f'at::functionalization::FunctionalInverses::{api_name}_inverse'
        else:
            return f'{api_name}_inverse'
<<<<<<< HEAD
    # in the forward case, we just diretly call into the at::_ops API (so we always need the namespace)
    assert include_namespace
=======
    # in the forward case, we just directly call into the at::_ops API (so we always need the namespace)
    assert include_namespace
    assert g.view_copy is not None
    api_name = g.view.func.name.unambiguous_name() if reapply_views else g.view_copy.func.name.unambiguous_name()
>>>>>>> 290953c4
    return f'at::_ops::{api_name}::call'


def capture_arguments(func: FunctionSchema, *, is_reverse: bool) -> List[Binding]:
    # capture arguments include all arguments except `self`.
    # Importantly, they don't include any C++ reference types (or else we'll get a dangling reference in the capture),
    # So any reference types (IntArrayRef) need to be converted to value types (vector<int64_t>)
    args = func.arguments.flat_all
    assert args[0].type == BaseType(BaseTy.Tensor)
    non_self_args = args[1:]
    non_self_value_bindings = [dispatcher.argument(a, remove_non_owning_ref_types=True) for a in non_self_args]
    all_bindings = [reapply_views_binding] + non_self_value_bindings
    return all_bindings


def returns_type(func: FunctionSchema) -> CType:
    # Assertion: all view ops return tensor-like outputs
    assert len(func.returns) >= 1
    for ret in func.returns:
        assert ret.type.is_tensor_like()
    # However, the return type of the lambda is always an individual tensor.
    # For multi-tensor outputs, each tensor needs to be tracked individually.
    return BaseCType(tensorT)


def outer_arguments(*, is_reverse: bool) -> List[Binding]:
    if is_reverse:
        return [base_binding, mutated_view_binding, mutated_view_idx_binding]
    else:
        return [base_binding, mutated_view_idx_binding]


def inner_call_index(func: FunctionSchema) -> Optional[Binding]:
    # For view ops that return multiple tensors (like `split`), we generate a separate lambda for each output.
    # When we replay a view op that returns multiple tensors, we need to index into the output appropriately
    if len(func.returns) > 1 or (len(func.returns) == 1 and func.returns[0].type.is_list_like()):
        return mutated_view_idx_binding
    return None


def inner_arguments(func: FunctionSchema, is_reverse: bool) -> List[Binding]:
    args = func.arguments.flat_all
    assert args[0].type == BaseType(BaseTy.Tensor)
    non_self_args = args[1:]
    # The forward lambda calls the at::_ops API, while the reverse lambda calls the view inverse API.
    # Both of these follow the dispatcher API.
    non_self_bindings = [dispatcher.argument(a) for a in non_self_args]
    if not is_reverse:
        # the forward lambda swaps out the original tensor argument with the lambd arg "base"
        return [base_binding] + non_self_bindings
    else:
        # the reverse lambda does the same, but with an additional "mutated_view" arg
        # additionally, we have a calling convention: for view ops that return multiple tensor outputs
        # their corresponding view_inverse function takes in an additional index argument.
        index_binding = inner_call_index(func)
        if index_binding is not None:
            return [base_binding, mutated_view_binding, reapply_views_binding, index_binding] + non_self_bindings
        else:
            return [base_binding, mutated_view_binding, reapply_views_binding] + non_self_bindings<|MERGE_RESOLUTION|>--- conflicted
+++ resolved
@@ -47,11 +47,6 @@
 
 # The lambda capture itself doesn't have a name.
 # The name returned here corresponds to the name of the inner function called by the lambda.
-<<<<<<< HEAD
-def name(f: NativeFunction, *, is_reverse: bool, include_namespace: bool) -> str:
-    # For inplace_view ops, the lambda calls out to the corresponding functional view op
-    api_name = f.func.name.unambiguous_name()
-=======
 def name(
         g: NativeFunctionsViewGroup,
         *,
@@ -62,7 +57,6 @@
         # reapply_views is only important for the fwd lambda,
         # since we always plumb the runtime "reapply_views" argument into the reverse function.
         assert is_reverse
->>>>>>> 290953c4
     if is_reverse:
         # for the reverse: the name of the inverse function always involves "view_copy",
         # and we plumb the "reapply_views" flag into that function.
@@ -74,15 +68,10 @@
             return f'at::functionalization::FunctionalInverses::{api_name}_inverse'
         else:
             return f'{api_name}_inverse'
-<<<<<<< HEAD
-    # in the forward case, we just diretly call into the at::_ops API (so we always need the namespace)
-    assert include_namespace
-=======
     # in the forward case, we just directly call into the at::_ops API (so we always need the namespace)
     assert include_namespace
     assert g.view_copy is not None
     api_name = g.view.func.name.unambiguous_name() if reapply_views else g.view_copy.func.name.unambiguous_name()
->>>>>>> 290953c4
     return f'at::_ops::{api_name}::call'
 
 
